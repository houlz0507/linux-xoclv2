// SPDX-License-Identifier: GPL-2.0-only
/*
 * Copyright (c) 2015, Sony Mobile Communications Inc.
 * Copyright (c) 2013, The Linux Foundation. All rights reserved.
 */
#include <linux/module.h>
#include <linux/netlink.h>
#include <linux/qrtr.h>
#include <linux/termios.h>	/* For TIOCINQ/OUTQ */
#include <linux/numa.h>

#include <net/sock.h>

#include "qrtr.h"

#define QRTR_PROTO_VER_1 1
#define QRTR_PROTO_VER_2 3

/* auto-bind range */
#define QRTR_MIN_EPH_SOCKET 0x4000
#define QRTR_MAX_EPH_SOCKET 0x7fff

/**
 * struct qrtr_hdr_v1 - (I|R)PCrouter packet header version 1
 * @version: protocol version
 * @type: packet type; one of QRTR_TYPE_*
 * @src_node_id: source node
 * @src_port_id: source port
 * @confirm_rx: boolean; whether a resume-tx packet should be send in reply
 * @size: length of packet, excluding this header
 * @dst_node_id: destination node
 * @dst_port_id: destination port
 */
struct qrtr_hdr_v1 {
	__le32 version;
	__le32 type;
	__le32 src_node_id;
	__le32 src_port_id;
	__le32 confirm_rx;
	__le32 size;
	__le32 dst_node_id;
	__le32 dst_port_id;
} __packed;

/**
 * struct qrtr_hdr_v2 - (I|R)PCrouter packet header later versions
 * @version: protocol version
 * @type: packet type; one of QRTR_TYPE_*
 * @flags: bitmask of QRTR_FLAGS_*
 * @optlen: length of optional header data
 * @size: length of packet, excluding this header and optlen
 * @src_node_id: source node
 * @src_port_id: source port
 * @dst_node_id: destination node
 * @dst_port_id: destination port
 */
struct qrtr_hdr_v2 {
	u8 version;
	u8 type;
	u8 flags;
	u8 optlen;
	__le32 size;
	__le16 src_node_id;
	__le16 src_port_id;
	__le16 dst_node_id;
	__le16 dst_port_id;
};

#define QRTR_FLAGS_CONFIRM_RX	BIT(0)

struct qrtr_cb {
	u32 src_node;
	u32 src_port;
	u32 dst_node;
	u32 dst_port;

	u8 type;
	u8 confirm_rx;
};

#define QRTR_HDR_MAX_SIZE max_t(size_t, sizeof(struct qrtr_hdr_v1), \
					sizeof(struct qrtr_hdr_v2))

struct qrtr_sock {
	/* WARNING: sk must be the first member */
	struct sock sk;
	struct sockaddr_qrtr us;
	struct sockaddr_qrtr peer;
};

static inline struct qrtr_sock *qrtr_sk(struct sock *sk)
{
	BUILD_BUG_ON(offsetof(struct qrtr_sock, sk) != 0);
	return container_of(sk, struct qrtr_sock, sk);
}

static unsigned int qrtr_local_nid = NUMA_NO_NODE;

/* for node ids */
static RADIX_TREE(qrtr_nodes, GFP_KERNEL);
/* broadcast list */
static LIST_HEAD(qrtr_all_nodes);
/* lock for qrtr_nodes, qrtr_all_nodes and node reference */
static DEFINE_MUTEX(qrtr_node_lock);

/* local port allocation management */
static DEFINE_IDR(qrtr_ports);
static DEFINE_MUTEX(qrtr_port_lock);

/**
 * struct qrtr_node - endpoint node
 * @ep_lock: lock for endpoint management and callbacks
 * @ep: endpoint
 * @ref: reference count for node
 * @nid: node id
 * @rx_queue: receive queue
 * @work: scheduled work struct for recv work
 * @item: list item for broadcast list
 */
struct qrtr_node {
	struct mutex ep_lock;
	struct qrtr_endpoint *ep;
	struct kref ref;
	unsigned int nid;

	struct sk_buff_head rx_queue;
	struct work_struct work;
	struct list_head item;
};

static int qrtr_local_enqueue(struct qrtr_node *node, struct sk_buff *skb,
			      int type, struct sockaddr_qrtr *from,
			      struct sockaddr_qrtr *to);
static int qrtr_bcast_enqueue(struct qrtr_node *node, struct sk_buff *skb,
			      int type, struct sockaddr_qrtr *from,
			      struct sockaddr_qrtr *to);

/* Release node resources and free the node.
 *
 * Do not call directly, use qrtr_node_release.  To be used with
 * kref_put_mutex.  As such, the node mutex is expected to be locked on call.
 */
static void __qrtr_node_release(struct kref *kref)
{
	struct qrtr_node *node = container_of(kref, struct qrtr_node, ref);

	if (node->nid != QRTR_EP_NID_AUTO)
		radix_tree_delete(&qrtr_nodes, node->nid);

	list_del(&node->item);
	mutex_unlock(&qrtr_node_lock);

	skb_queue_purge(&node->rx_queue);
	kfree(node);
}

/* Increment reference to node. */
static struct qrtr_node *qrtr_node_acquire(struct qrtr_node *node)
{
	if (node)
		kref_get(&node->ref);
	return node;
}

/* Decrement reference to node and release as necessary. */
static void qrtr_node_release(struct qrtr_node *node)
{
	if (!node)
		return;
	kref_put_mutex(&node->ref, __qrtr_node_release, &qrtr_node_lock);
}

/* Pass an outgoing packet socket buffer to the endpoint driver. */
static int qrtr_node_enqueue(struct qrtr_node *node, struct sk_buff *skb,
			     int type, struct sockaddr_qrtr *from,
			     struct sockaddr_qrtr *to)
{
	struct qrtr_hdr_v1 *hdr;
	size_t len = skb->len;
	int rc = -ENODEV;

	hdr = skb_push(skb, sizeof(*hdr));
	hdr->version = cpu_to_le32(QRTR_PROTO_VER_1);
	hdr->type = cpu_to_le32(type);
	hdr->src_node_id = cpu_to_le32(from->sq_node);
	hdr->src_port_id = cpu_to_le32(from->sq_port);
	if (to->sq_port == QRTR_PORT_CTRL) {
		hdr->dst_node_id = cpu_to_le32(node->nid);
		hdr->dst_port_id = cpu_to_le32(QRTR_NODE_BCAST);
	} else {
		hdr->dst_node_id = cpu_to_le32(to->sq_node);
		hdr->dst_port_id = cpu_to_le32(to->sq_port);
	}

	hdr->size = cpu_to_le32(len);
	hdr->confirm_rx = 0;

	skb_put_padto(skb, ALIGN(len, 4));

	mutex_lock(&node->ep_lock);
	if (node->ep)
		rc = node->ep->xmit(node->ep, skb);
	else
		kfree_skb(skb);
	mutex_unlock(&node->ep_lock);

	return rc;
}

/* Lookup node by id.
 *
 * callers must release with qrtr_node_release()
 */
static struct qrtr_node *qrtr_node_lookup(unsigned int nid)
{
	struct qrtr_node *node;

	mutex_lock(&qrtr_node_lock);
	node = radix_tree_lookup(&qrtr_nodes, nid);
	node = qrtr_node_acquire(node);
	mutex_unlock(&qrtr_node_lock);

	return node;
}

/* Assign node id to node.
 *
 * This is mostly useful for automatic node id assignment, based on
 * the source id in the incoming packet.
 */
static void qrtr_node_assign(struct qrtr_node *node, unsigned int nid)
{
	if (node->nid != QRTR_EP_NID_AUTO || nid == QRTR_EP_NID_AUTO)
		return;

	mutex_lock(&qrtr_node_lock);
	radix_tree_insert(&qrtr_nodes, nid, node);
	node->nid = nid;
	mutex_unlock(&qrtr_node_lock);
}

/**
 * qrtr_endpoint_post() - post incoming data
 * @ep: endpoint handle
 * @data: data pointer
 * @len: size of data in bytes
 *
 * Return: 0 on success; negative error code on failure
 */
int qrtr_endpoint_post(struct qrtr_endpoint *ep, const void *data, size_t len)
{
	struct qrtr_node *node = ep->node;
	const struct qrtr_hdr_v1 *v1;
	const struct qrtr_hdr_v2 *v2;
	struct sk_buff *skb;
	struct qrtr_cb *cb;
	unsigned int size;
	unsigned int ver;
	size_t hdrlen;

	if (len & 3)
		return -EINVAL;

	skb = netdev_alloc_skb(NULL, len);
	if (!skb)
		return -ENOMEM;

	cb = (struct qrtr_cb *)skb->cb;

	/* Version field in v1 is little endian, so this works for both cases */
	ver = *(u8*)data;

	switch (ver) {
	case QRTR_PROTO_VER_1:
		v1 = data;
		hdrlen = sizeof(*v1);

		cb->type = le32_to_cpu(v1->type);
		cb->src_node = le32_to_cpu(v1->src_node_id);
		cb->src_port = le32_to_cpu(v1->src_port_id);
		cb->confirm_rx = !!v1->confirm_rx;
		cb->dst_node = le32_to_cpu(v1->dst_node_id);
		cb->dst_port = le32_to_cpu(v1->dst_port_id);

		size = le32_to_cpu(v1->size);
		break;
	case QRTR_PROTO_VER_2:
		v2 = data;
		hdrlen = sizeof(*v2) + v2->optlen;

		cb->type = v2->type;
		cb->confirm_rx = !!(v2->flags & QRTR_FLAGS_CONFIRM_RX);
		cb->src_node = le16_to_cpu(v2->src_node_id);
		cb->src_port = le16_to_cpu(v2->src_port_id);
		cb->dst_node = le16_to_cpu(v2->dst_node_id);
		cb->dst_port = le16_to_cpu(v2->dst_port_id);

		if (cb->src_port == (u16)QRTR_PORT_CTRL)
			cb->src_port = QRTR_PORT_CTRL;
		if (cb->dst_port == (u16)QRTR_PORT_CTRL)
			cb->dst_port = QRTR_PORT_CTRL;

		size = le32_to_cpu(v2->size);
		break;
	default:
		pr_err("qrtr: Invalid version %d\n", ver);
		goto err;
	}

	if (len != ALIGN(size, 4) + hdrlen)
		goto err;

	if (cb->dst_port != QRTR_PORT_CTRL && cb->type != QRTR_TYPE_DATA)
		goto err;

	skb_put_data(skb, data + hdrlen, size);

	skb_queue_tail(&node->rx_queue, skb);
	schedule_work(&node->work);

	return 0;

err:
	kfree_skb(skb);
	return -EINVAL;

}
EXPORT_SYMBOL_GPL(qrtr_endpoint_post);

/**
 * qrtr_alloc_ctrl_packet() - allocate control packet skb
 * @pkt: reference to qrtr_ctrl_pkt pointer
 *
 * Returns newly allocated sk_buff, or NULL on failure
 *
 * This function allocates a sk_buff large enough to carry a qrtr_ctrl_pkt and
 * on success returns a reference to the control packet in @pkt.
 */
static struct sk_buff *qrtr_alloc_ctrl_packet(struct qrtr_ctrl_pkt **pkt)
{
	const int pkt_len = sizeof(struct qrtr_ctrl_pkt);
	struct sk_buff *skb;

	skb = alloc_skb(QRTR_HDR_MAX_SIZE + pkt_len, GFP_KERNEL);
	if (!skb)
		return NULL;

	skb_reserve(skb, QRTR_HDR_MAX_SIZE);
	*pkt = skb_put_zero(skb, pkt_len);

	return skb;
}

static struct qrtr_sock *qrtr_port_lookup(int port);
static void qrtr_port_put(struct qrtr_sock *ipc);

/* Handle and route a received packet.
 *
 * This will auto-reply with resume-tx packet as necessary.
 */
static void qrtr_node_rx_work(struct work_struct *work)
{
	struct qrtr_node *node = container_of(work, struct qrtr_node, work);
	struct qrtr_ctrl_pkt *pkt;
	struct sockaddr_qrtr dst;
	struct sockaddr_qrtr src;
	struct sk_buff *skb;

	while ((skb = skb_dequeue(&node->rx_queue)) != NULL) {
		struct qrtr_sock *ipc;
		struct qrtr_cb *cb;
		int confirm;

		cb = (struct qrtr_cb *)skb->cb;
		src.sq_node = cb->src_node;
		src.sq_port = cb->src_port;
		dst.sq_node = cb->dst_node;
		dst.sq_port = cb->dst_port;
		confirm = !!cb->confirm_rx;

		qrtr_node_assign(node, cb->src_node);

		ipc = qrtr_port_lookup(cb->dst_port);
		if (!ipc) {
			kfree_skb(skb);
		} else {
			if (sock_queue_rcv_skb(&ipc->sk, skb))
				kfree_skb(skb);

			qrtr_port_put(ipc);
		}

		if (confirm) {
			skb = qrtr_alloc_ctrl_packet(&pkt);
			if (!skb)
				break;

			pkt->cmd = cpu_to_le32(QRTR_TYPE_RESUME_TX);
			pkt->client.node = cpu_to_le32(dst.sq_node);
			pkt->client.port = cpu_to_le32(dst.sq_port);

			if (qrtr_node_enqueue(node, skb, QRTR_TYPE_RESUME_TX,
					      &dst, &src))
				break;
		}
	}
}

/**
 * qrtr_endpoint_register() - register a new endpoint
 * @ep: endpoint to register
 * @nid: desired node id; may be QRTR_EP_NID_AUTO for auto-assignment
 * Return: 0 on success; negative error code on failure
 *
 * The specified endpoint must have the xmit function pointer set on call.
 */
int qrtr_endpoint_register(struct qrtr_endpoint *ep, unsigned int nid)
{
	struct qrtr_node *node;

	if (!ep || !ep->xmit)
		return -EINVAL;

	node = kzalloc(sizeof(*node), GFP_KERNEL);
	if (!node)
		return -ENOMEM;

	INIT_WORK(&node->work, qrtr_node_rx_work);
	kref_init(&node->ref);
	mutex_init(&node->ep_lock);
	skb_queue_head_init(&node->rx_queue);
	node->nid = QRTR_EP_NID_AUTO;
	node->ep = ep;

	qrtr_node_assign(node, nid);

	mutex_lock(&qrtr_node_lock);
	list_add(&node->item, &qrtr_all_nodes);
	mutex_unlock(&qrtr_node_lock);
	ep->node = node;

	return 0;
}
EXPORT_SYMBOL_GPL(qrtr_endpoint_register);

/**
 * qrtr_endpoint_unregister - unregister endpoint
 * @ep: endpoint to unregister
 */
void qrtr_endpoint_unregister(struct qrtr_endpoint *ep)
{
	struct qrtr_node *node = ep->node;
	struct sockaddr_qrtr src = {AF_QIPCRTR, node->nid, QRTR_PORT_CTRL};
	struct sockaddr_qrtr dst = {AF_QIPCRTR, qrtr_local_nid, QRTR_PORT_CTRL};
	struct qrtr_ctrl_pkt *pkt;
	struct sk_buff *skb;

	mutex_lock(&node->ep_lock);
	node->ep = NULL;
	mutex_unlock(&node->ep_lock);

	/* Notify the local controller about the event */
	skb = qrtr_alloc_ctrl_packet(&pkt);
	if (skb) {
		pkt->cmd = cpu_to_le32(QRTR_TYPE_BYE);
		qrtr_local_enqueue(NULL, skb, QRTR_TYPE_BYE, &src, &dst);
	}

	qrtr_node_release(node);
	ep->node = NULL;
}
EXPORT_SYMBOL_GPL(qrtr_endpoint_unregister);

/* Lookup socket by port.
 *
 * Callers must release with qrtr_port_put()
 */
static struct qrtr_sock *qrtr_port_lookup(int port)
{
	struct qrtr_sock *ipc;

	if (port == QRTR_PORT_CTRL)
		port = 0;

	mutex_lock(&qrtr_port_lock);
	ipc = idr_find(&qrtr_ports, port);
	if (ipc)
		sock_hold(&ipc->sk);
	mutex_unlock(&qrtr_port_lock);

	return ipc;
}

/* Release acquired socket. */
static void qrtr_port_put(struct qrtr_sock *ipc)
{
	sock_put(&ipc->sk);
}

/* Remove port assignment. */
static void qrtr_port_remove(struct qrtr_sock *ipc)
{
	struct qrtr_ctrl_pkt *pkt;
	struct sk_buff *skb;
	int port = ipc->us.sq_port;
	struct sockaddr_qrtr to;

	to.sq_family = AF_QIPCRTR;
	to.sq_node = QRTR_NODE_BCAST;
	to.sq_port = QRTR_PORT_CTRL;

	skb = qrtr_alloc_ctrl_packet(&pkt);
	if (skb) {
		pkt->cmd = cpu_to_le32(QRTR_TYPE_DEL_CLIENT);
		pkt->client.node = cpu_to_le32(ipc->us.sq_node);
		pkt->client.port = cpu_to_le32(ipc->us.sq_port);

		skb_set_owner_w(skb, &ipc->sk);
		qrtr_bcast_enqueue(NULL, skb, QRTR_TYPE_DEL_CLIENT, &ipc->us,
				   &to);
	}

	if (port == QRTR_PORT_CTRL)
		port = 0;

	__sock_put(&ipc->sk);

	mutex_lock(&qrtr_port_lock);
	idr_remove(&qrtr_ports, port);
	mutex_unlock(&qrtr_port_lock);
}

/* Assign port number to socket.
 *
 * Specify port in the integer pointed to by port, and it will be adjusted
 * on return as necesssary.
 *
 * Port may be:
 *   0: Assign ephemeral port in [QRTR_MIN_EPH_SOCKET, QRTR_MAX_EPH_SOCKET]
 *   <QRTR_MIN_EPH_SOCKET: Specified; requires CAP_NET_ADMIN
 *   >QRTR_MIN_EPH_SOCKET: Specified; available to all
 */
static int qrtr_port_assign(struct qrtr_sock *ipc, int *port)
{
	int rc;

	mutex_lock(&qrtr_port_lock);
	if (!*port) {
		rc = idr_alloc(&qrtr_ports, ipc,
			       QRTR_MIN_EPH_SOCKET, QRTR_MAX_EPH_SOCKET + 1,
			       GFP_ATOMIC);
		if (rc >= 0)
			*port = rc;
	} else if (*port < QRTR_MIN_EPH_SOCKET && !capable(CAP_NET_ADMIN)) {
		rc = -EACCES;
	} else if (*port == QRTR_PORT_CTRL) {
		rc = idr_alloc(&qrtr_ports, ipc, 0, 1, GFP_ATOMIC);
	} else {
		rc = idr_alloc(&qrtr_ports, ipc, *port, *port + 1, GFP_ATOMIC);
		if (rc >= 0)
			*port = rc;
	}
	mutex_unlock(&qrtr_port_lock);

	if (rc == -ENOSPC)
		return -EADDRINUSE;
	else if (rc < 0)
		return rc;

	sock_hold(&ipc->sk);

	return 0;
}

/* Reset all non-control ports */
static void qrtr_reset_ports(void)
{
	struct qrtr_sock *ipc;
	int id;

	mutex_lock(&qrtr_port_lock);
	idr_for_each_entry(&qrtr_ports, ipc, id) {
		/* Don't reset control port */
		if (id == 0)
			continue;

		sock_hold(&ipc->sk);
		ipc->sk.sk_err = ENETRESET;
		ipc->sk.sk_error_report(&ipc->sk);
		sock_put(&ipc->sk);
	}
	mutex_unlock(&qrtr_port_lock);
}

/* Bind socket to address.
 *
 * Socket should be locked upon call.
 */
static int __qrtr_bind(struct socket *sock,
		       const struct sockaddr_qrtr *addr, int zapped)
{
	struct qrtr_sock *ipc = qrtr_sk(sock->sk);
	struct sock *sk = sock->sk;
	int port;
	int rc;

	/* rebinding ok */
	if (!zapped && addr->sq_port == ipc->us.sq_port)
		return 0;

	port = addr->sq_port;
	rc = qrtr_port_assign(ipc, &port);
	if (rc)
		return rc;

	/* unbind previous, if any */
	if (!zapped)
		qrtr_port_remove(ipc);
	ipc->us.sq_port = port;

	sock_reset_flag(sk, SOCK_ZAPPED);

	/* Notify all open ports about the new controller */
	if (port == QRTR_PORT_CTRL)
		qrtr_reset_ports();

	return 0;
}

/* Auto bind to an ephemeral port. */
static int qrtr_autobind(struct socket *sock)
{
	struct sock *sk = sock->sk;
	struct sockaddr_qrtr addr;

	if (!sock_flag(sk, SOCK_ZAPPED))
		return 0;

	addr.sq_family = AF_QIPCRTR;
	addr.sq_node = qrtr_local_nid;
	addr.sq_port = 0;

	return __qrtr_bind(sock, &addr, 1);
}

/* Bind socket to specified sockaddr. */
static int qrtr_bind(struct socket *sock, struct sockaddr *saddr, int len)
{
	DECLARE_SOCKADDR(struct sockaddr_qrtr *, addr, saddr);
	struct qrtr_sock *ipc = qrtr_sk(sock->sk);
	struct sock *sk = sock->sk;
	int rc;

	if (len < sizeof(*addr) || addr->sq_family != AF_QIPCRTR)
		return -EINVAL;

	if (addr->sq_node != ipc->us.sq_node)
		return -EINVAL;

	lock_sock(sk);
	rc = __qrtr_bind(sock, addr, sock_flag(sk, SOCK_ZAPPED));
	release_sock(sk);

	return rc;
}

/* Queue packet to local peer socket. */
static int qrtr_local_enqueue(struct qrtr_node *node, struct sk_buff *skb,
			      int type, struct sockaddr_qrtr *from,
			      struct sockaddr_qrtr *to)
{
	struct qrtr_sock *ipc;
	struct qrtr_cb *cb;

	ipc = qrtr_port_lookup(to->sq_port);
	if (!ipc || &ipc->sk == skb->sk) { /* do not send to self */
		kfree_skb(skb);
		return -ENODEV;
	}

	cb = (struct qrtr_cb *)skb->cb;
	cb->src_node = from->sq_node;
	cb->src_port = from->sq_port;

	if (sock_queue_rcv_skb(&ipc->sk, skb)) {
		qrtr_port_put(ipc);
		kfree_skb(skb);
		return -ENOSPC;
	}

	qrtr_port_put(ipc);

	return 0;
}

/* Queue packet for broadcast. */
static int qrtr_bcast_enqueue(struct qrtr_node *node, struct sk_buff *skb,
			      int type, struct sockaddr_qrtr *from,
			      struct sockaddr_qrtr *to)
{
	struct sk_buff *skbn;

	mutex_lock(&qrtr_node_lock);
	list_for_each_entry(node, &qrtr_all_nodes, item) {
		skbn = skb_clone(skb, GFP_KERNEL);
		if (!skbn)
			break;
		skb_set_owner_w(skbn, skb->sk);
		qrtr_node_enqueue(node, skbn, type, from, to);
	}
	mutex_unlock(&qrtr_node_lock);

	qrtr_local_enqueue(node, skb, type, from, to);

	return 0;
}

static int qrtr_sendmsg(struct socket *sock, struct msghdr *msg, size_t len)
{
	DECLARE_SOCKADDR(struct sockaddr_qrtr *, addr, msg->msg_name);
	int (*enqueue_fn)(struct qrtr_node *, struct sk_buff *, int,
			  struct sockaddr_qrtr *, struct sockaddr_qrtr *);
	__le32 qrtr_type = cpu_to_le32(QRTR_TYPE_DATA);
	struct qrtr_sock *ipc = qrtr_sk(sock->sk);
	struct sock *sk = sock->sk;
	struct qrtr_node *node;
	struct sk_buff *skb;
	u32 type = 0;
	size_t plen;
<<<<<<< HEAD
=======
	u32 type;
>>>>>>> 4b972a01
	int rc;

	if (msg->msg_flags & ~(MSG_DONTWAIT))
		return -EINVAL;

	if (len > 65535)
		return -EMSGSIZE;

	lock_sock(sk);

	if (addr) {
		if (msg->msg_namelen < sizeof(*addr)) {
			release_sock(sk);
			return -EINVAL;
		}

		if (addr->sq_family != AF_QIPCRTR) {
			release_sock(sk);
			return -EINVAL;
		}

		rc = qrtr_autobind(sock);
		if (rc) {
			release_sock(sk);
			return rc;
		}
	} else if (sk->sk_state == TCP_ESTABLISHED) {
		addr = &ipc->peer;
	} else {
		release_sock(sk);
		return -ENOTCONN;
	}

	node = NULL;
	if (addr->sq_node == QRTR_NODE_BCAST) {
		enqueue_fn = qrtr_bcast_enqueue;
		if (addr->sq_port != QRTR_PORT_CTRL) {
			release_sock(sk);
			return -ENOTCONN;
		}
	} else if (addr->sq_node == ipc->us.sq_node) {
		enqueue_fn = qrtr_local_enqueue;
	} else {
		enqueue_fn = qrtr_node_enqueue;
		node = qrtr_node_lookup(addr->sq_node);
		if (!node) {
			release_sock(sk);
			return -ECONNRESET;
		}
	}

	plen = (len + 3) & ~3;
	skb = sock_alloc_send_skb(sk, plen + QRTR_HDR_MAX_SIZE,
				  msg->msg_flags & MSG_DONTWAIT, &rc);
	if (!skb)
		goto out_node;

	skb_reserve(skb, QRTR_HDR_MAX_SIZE);

	rc = memcpy_from_msg(skb_put(skb, len), msg, len);
	if (rc) {
		kfree_skb(skb);
		goto out_node;
	}

	if (ipc->us.sq_port == QRTR_PORT_CTRL) {
		if (len < 4) {
			rc = -EINVAL;
			kfree_skb(skb);
			goto out_node;
		}

		/* control messages already require the type as 'command' */
		skb_copy_bits(skb, 0, &qrtr_type, 4);
<<<<<<< HEAD
		type = le32_to_cpu(qrtr_type);
=======
>>>>>>> 4b972a01
	}

	type = le32_to_cpu(qrtr_type);
	rc = enqueue_fn(node, skb, type, &ipc->us, addr);
	if (rc >= 0)
		rc = len;

out_node:
	qrtr_node_release(node);
	release_sock(sk);

	return rc;
}

static int qrtr_recvmsg(struct socket *sock, struct msghdr *msg,
			size_t size, int flags)
{
	DECLARE_SOCKADDR(struct sockaddr_qrtr *, addr, msg->msg_name);
	struct sock *sk = sock->sk;
	struct sk_buff *skb;
	struct qrtr_cb *cb;
	int copied, rc;

	lock_sock(sk);

	if (sock_flag(sk, SOCK_ZAPPED)) {
		release_sock(sk);
		return -EADDRNOTAVAIL;
	}

	skb = skb_recv_datagram(sk, flags & ~MSG_DONTWAIT,
				flags & MSG_DONTWAIT, &rc);
	if (!skb) {
		release_sock(sk);
		return rc;
	}

	copied = skb->len;
	if (copied > size) {
		copied = size;
		msg->msg_flags |= MSG_TRUNC;
	}

	rc = skb_copy_datagram_msg(skb, 0, msg, copied);
	if (rc < 0)
		goto out;
	rc = copied;

	if (addr) {
		cb = (struct qrtr_cb *)skb->cb;
		addr->sq_family = AF_QIPCRTR;
		addr->sq_node = cb->src_node;
		addr->sq_port = cb->src_port;
		msg->msg_namelen = sizeof(*addr);
	}

out:
	skb_free_datagram(sk, skb);
	release_sock(sk);

	return rc;
}

static int qrtr_connect(struct socket *sock, struct sockaddr *saddr,
			int len, int flags)
{
	DECLARE_SOCKADDR(struct sockaddr_qrtr *, addr, saddr);
	struct qrtr_sock *ipc = qrtr_sk(sock->sk);
	struct sock *sk = sock->sk;
	int rc;

	if (len < sizeof(*addr) || addr->sq_family != AF_QIPCRTR)
		return -EINVAL;

	lock_sock(sk);

	sk->sk_state = TCP_CLOSE;
	sock->state = SS_UNCONNECTED;

	rc = qrtr_autobind(sock);
	if (rc) {
		release_sock(sk);
		return rc;
	}

	ipc->peer = *addr;
	sock->state = SS_CONNECTED;
	sk->sk_state = TCP_ESTABLISHED;

	release_sock(sk);

	return 0;
}

static int qrtr_getname(struct socket *sock, struct sockaddr *saddr,
			int peer)
{
	struct qrtr_sock *ipc = qrtr_sk(sock->sk);
	struct sockaddr_qrtr qaddr;
	struct sock *sk = sock->sk;

	lock_sock(sk);
	if (peer) {
		if (sk->sk_state != TCP_ESTABLISHED) {
			release_sock(sk);
			return -ENOTCONN;
		}

		qaddr = ipc->peer;
	} else {
		qaddr = ipc->us;
	}
	release_sock(sk);

	qaddr.sq_family = AF_QIPCRTR;

	memcpy(saddr, &qaddr, sizeof(qaddr));

	return sizeof(qaddr);
}

static int qrtr_ioctl(struct socket *sock, unsigned int cmd, unsigned long arg)
{
	void __user *argp = (void __user *)arg;
	struct qrtr_sock *ipc = qrtr_sk(sock->sk);
	struct sock *sk = sock->sk;
	struct sockaddr_qrtr *sq;
	struct sk_buff *skb;
	struct ifreq ifr;
	long len = 0;
	int rc = 0;

	lock_sock(sk);

	switch (cmd) {
	case TIOCOUTQ:
		len = sk->sk_sndbuf - sk_wmem_alloc_get(sk);
		if (len < 0)
			len = 0;
		rc = put_user(len, (int __user *)argp);
		break;
	case TIOCINQ:
		skb = skb_peek(&sk->sk_receive_queue);
		if (skb)
			len = skb->len;
		rc = put_user(len, (int __user *)argp);
		break;
	case SIOCGIFADDR:
		if (copy_from_user(&ifr, argp, sizeof(ifr))) {
			rc = -EFAULT;
			break;
		}

		sq = (struct sockaddr_qrtr *)&ifr.ifr_addr;
		*sq = ipc->us;
		if (copy_to_user(argp, &ifr, sizeof(ifr))) {
			rc = -EFAULT;
			break;
		}
		break;
	case SIOCADDRT:
	case SIOCDELRT:
	case SIOCSIFADDR:
	case SIOCGIFDSTADDR:
	case SIOCSIFDSTADDR:
	case SIOCGIFBRDADDR:
	case SIOCSIFBRDADDR:
	case SIOCGIFNETMASK:
	case SIOCSIFNETMASK:
		rc = -EINVAL;
		break;
	default:
		rc = -ENOIOCTLCMD;
		break;
	}

	release_sock(sk);

	return rc;
}

static int qrtr_release(struct socket *sock)
{
	struct sock *sk = sock->sk;
	struct qrtr_sock *ipc;

	if (!sk)
		return 0;

	lock_sock(sk);

	ipc = qrtr_sk(sk);
	sk->sk_shutdown = SHUTDOWN_MASK;
	if (!sock_flag(sk, SOCK_DEAD))
		sk->sk_state_change(sk);

	sock_set_flag(sk, SOCK_DEAD);
	sock->sk = NULL;

	if (!sock_flag(sk, SOCK_ZAPPED))
		qrtr_port_remove(ipc);

	skb_queue_purge(&sk->sk_receive_queue);

	release_sock(sk);
	sock_put(sk);

	return 0;
}

static const struct proto_ops qrtr_proto_ops = {
	.owner		= THIS_MODULE,
	.family		= AF_QIPCRTR,
	.bind		= qrtr_bind,
	.connect	= qrtr_connect,
	.socketpair	= sock_no_socketpair,
	.accept		= sock_no_accept,
	.listen		= sock_no_listen,
	.sendmsg	= qrtr_sendmsg,
	.recvmsg	= qrtr_recvmsg,
	.getname	= qrtr_getname,
	.ioctl		= qrtr_ioctl,
	.gettstamp	= sock_gettstamp,
	.poll		= datagram_poll,
	.shutdown	= sock_no_shutdown,
	.setsockopt	= sock_no_setsockopt,
	.getsockopt	= sock_no_getsockopt,
	.release	= qrtr_release,
	.mmap		= sock_no_mmap,
	.sendpage	= sock_no_sendpage,
};

static struct proto qrtr_proto = {
	.name		= "QIPCRTR",
	.owner		= THIS_MODULE,
	.obj_size	= sizeof(struct qrtr_sock),
};

static int qrtr_create(struct net *net, struct socket *sock,
		       int protocol, int kern)
{
	struct qrtr_sock *ipc;
	struct sock *sk;

	if (sock->type != SOCK_DGRAM)
		return -EPROTOTYPE;

	sk = sk_alloc(net, AF_QIPCRTR, GFP_KERNEL, &qrtr_proto, kern);
	if (!sk)
		return -ENOMEM;

	sock_set_flag(sk, SOCK_ZAPPED);

	sock_init_data(sock, sk);
	sock->ops = &qrtr_proto_ops;

	ipc = qrtr_sk(sk);
	ipc->us.sq_family = AF_QIPCRTR;
	ipc->us.sq_node = qrtr_local_nid;
	ipc->us.sq_port = 0;

	return 0;
}

static const struct nla_policy qrtr_policy[IFA_MAX + 1] = {
	[IFA_LOCAL] = { .type = NLA_U32 },
};

static int qrtr_addr_doit(struct sk_buff *skb, struct nlmsghdr *nlh,
			  struct netlink_ext_ack *extack)
{
	struct nlattr *tb[IFA_MAX + 1];
	struct ifaddrmsg *ifm;
	int rc;

	if (!netlink_capable(skb, CAP_NET_ADMIN))
		return -EPERM;

	if (!netlink_capable(skb, CAP_SYS_ADMIN))
		return -EPERM;

	ASSERT_RTNL();

	rc = nlmsg_parse_deprecated(nlh, sizeof(*ifm), tb, IFA_MAX,
				    qrtr_policy, extack);
	if (rc < 0)
		return rc;

	ifm = nlmsg_data(nlh);
	if (!tb[IFA_LOCAL])
		return -EINVAL;

	qrtr_local_nid = nla_get_u32(tb[IFA_LOCAL]);
	return 0;
}

static const struct net_proto_family qrtr_family = {
	.owner	= THIS_MODULE,
	.family	= AF_QIPCRTR,
	.create	= qrtr_create,
};

static int __init qrtr_proto_init(void)
{
	int rc;

	rc = proto_register(&qrtr_proto, 1);
	if (rc)
		return rc;

	rc = sock_register(&qrtr_family);
	if (rc) {
		proto_unregister(&qrtr_proto);
		return rc;
	}

	rc = rtnl_register_module(THIS_MODULE, PF_QIPCRTR, RTM_NEWADDR, qrtr_addr_doit, NULL, 0);
	if (rc) {
		sock_unregister(qrtr_family.family);
		proto_unregister(&qrtr_proto);
	}

	return rc;
}
postcore_initcall(qrtr_proto_init);

static void __exit qrtr_proto_fini(void)
{
	rtnl_unregister(PF_QIPCRTR, RTM_NEWADDR);
	sock_unregister(qrtr_family.family);
	proto_unregister(&qrtr_proto);
}
module_exit(qrtr_proto_fini);

MODULE_DESCRIPTION("Qualcomm IPC-router driver");
MODULE_LICENSE("GPL v2");
MODULE_ALIAS_NETPROTO(PF_QIPCRTR);<|MERGE_RESOLUTION|>--- conflicted
+++ resolved
@@ -725,12 +725,8 @@
 	struct sock *sk = sock->sk;
 	struct qrtr_node *node;
 	struct sk_buff *skb;
-	u32 type = 0;
 	size_t plen;
-<<<<<<< HEAD
-=======
 	u32 type;
->>>>>>> 4b972a01
 	int rc;
 
 	if (msg->msg_flags & ~(MSG_DONTWAIT))
@@ -805,10 +801,6 @@
 
 		/* control messages already require the type as 'command' */
 		skb_copy_bits(skb, 0, &qrtr_type, 4);
-<<<<<<< HEAD
-		type = le32_to_cpu(qrtr_type);
-=======
->>>>>>> 4b972a01
 	}
 
 	type = le32_to_cpu(qrtr_type);
