--- conflicted
+++ resolved
@@ -1193,10 +1193,7 @@
 		ret = __rt_mutex_slowlock(lock, state, timeout, &waiter);
 
 	if (unlikely(ret)) {
-<<<<<<< HEAD
-=======
 		__set_current_state(TASK_RUNNING);
->>>>>>> d525211f
 		if (rt_mutex_has_waiters(lock))
 			remove_waiter(lock, &waiter);
 		rt_mutex_handle_deadlock(ret, chwalk, &waiter);
