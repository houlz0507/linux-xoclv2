/* SPDX-License-Identifier: GPL-2.0 */
/*
 * Device tables which are exported to userspace via
 * scripts/mod/file2alias.c.  You must keep that file in sync with this
 * header.
 */

#ifndef LINUX_MOD_DEVICETABLE_H
#define LINUX_MOD_DEVICETABLE_H

#ifdef __KERNEL__
#include <linux/types.h>
#include <linux/uuid.h>
typedef unsigned long kernel_ulong_t;
#endif

#define PCI_ANY_ID (~0)

/**
 * struct pci_device_id - PCI device ID structure
 * @vendor:		Vendor ID to match (or PCI_ANY_ID)
 * @device:		Device ID to match (or PCI_ANY_ID)
 * @subvendor:		Subsystem vendor ID to match (or PCI_ANY_ID)
 * @subdevice:		Subsystem device ID to match (or PCI_ANY_ID)
 * @class:		Device class, subclass, and "interface" to match.
 *			See Appendix D of the PCI Local Bus Spec or
 *			include/linux/pci_ids.h for a full list of classes.
 *			Most drivers do not need to specify class/class_mask
 *			as vendor/device is normally sufficient.
 * @class_mask:		Limit which sub-fields of the class field are compared.
 *			See drivers/scsi/sym53c8xx_2/ for example of usage.
 * @driver_data:	Data private to the driver.
 *			Most drivers don't need to use driver_data field.
 *			Best practice is to use driver_data as an index
 *			into a static list of equivalent device types,
 *			instead of using it as a pointer.
 */
struct pci_device_id {
	__u32 vendor, device;		/* Vendor and device ID or PCI_ANY_ID*/
	__u32 subvendor, subdevice;	/* Subsystem ID's or PCI_ANY_ID */
	__u32 class, class_mask;	/* (class,subclass,prog-if) triplet */
	kernel_ulong_t driver_data;	/* Data private to the driver */
};


#define IEEE1394_MATCH_VENDOR_ID	0x0001
#define IEEE1394_MATCH_MODEL_ID		0x0002
#define IEEE1394_MATCH_SPECIFIER_ID	0x0004
#define IEEE1394_MATCH_VERSION		0x0008

struct ieee1394_device_id {
	__u32 match_flags;
	__u32 vendor_id;
	__u32 model_id;
	__u32 specifier_id;
	__u32 version;
	kernel_ulong_t driver_data;
};


/*
 * Device table entry for "new style" table-driven USB drivers.
 * User mode code can read these tables to choose which modules to load.
 * Declare the table as a MODULE_DEVICE_TABLE.
 *
 * A probe() parameter will point to a matching entry from this table.
 * Use the driver_info field for each match to hold information tied
 * to that match:  device quirks, etc.
 *
 * Terminate the driver's table with an all-zeroes entry.
 * Use the flag values to control which fields are compared.
 */

/**
 * struct usb_device_id - identifies USB devices for probing and hotplugging
 * @match_flags: Bit mask controlling which of the other fields are used to
 *	match against new devices. Any field except for driver_info may be
 *	used, although some only make sense in conjunction with other fields.
 *	This is usually set by a USB_DEVICE_*() macro, which sets all
 *	other fields in this structure except for driver_info.
 * @idVendor: USB vendor ID for a device; numbers are assigned
 *	by the USB forum to its members.
 * @idProduct: Vendor-assigned product ID.
 * @bcdDevice_lo: Low end of range of vendor-assigned product version numbers.
 *	This is also used to identify individual product versions, for
 *	a range consisting of a single device.
 * @bcdDevice_hi: High end of version number range.  The range of product
 *	versions is inclusive.
 * @bDeviceClass: Class of device; numbers are assigned
 *	by the USB forum.  Products may choose to implement classes,
 *	or be vendor-specific.  Device classes specify behavior of all
 *	the interfaces on a device.
 * @bDeviceSubClass: Subclass of device; associated with bDeviceClass.
 * @bDeviceProtocol: Protocol of device; associated with bDeviceClass.
 * @bInterfaceClass: Class of interface; numbers are assigned
 *	by the USB forum.  Products may choose to implement classes,
 *	or be vendor-specific.  Interface classes specify behavior only
 *	of a given interface; other interfaces may support other classes.
 * @bInterfaceSubClass: Subclass of interface; associated with bInterfaceClass.
 * @bInterfaceProtocol: Protocol of interface; associated with bInterfaceClass.
 * @bInterfaceNumber: Number of interface; composite devices may use
 *	fixed interface numbers to differentiate between vendor-specific
 *	interfaces.
 * @driver_info: Holds information used by the driver.  Usually it holds
 *	a pointer to a descriptor understood by the driver, or perhaps
 *	device flags.
 *
 * In most cases, drivers will create a table of device IDs by using
 * USB_DEVICE(), or similar macros designed for that purpose.
 * They will then export it to userspace using MODULE_DEVICE_TABLE(),
 * and provide it to the USB core through their usb_driver structure.
 *
 * See the usb_match_id() function for information about how matches are
 * performed.  Briefly, you will normally use one of several macros to help
 * construct these entries.  Each entry you provide will either identify
 * one or more specific products, or will identify a class of products
 * which have agreed to behave the same.  You should put the more specific
 * matches towards the beginning of your table, so that driver_info can
 * record quirks of specific products.
 */
struct usb_device_id {
	/* which fields to match against? */
	__u16		match_flags;

	/* Used for product specific matches; range is inclusive */
	__u16		idVendor;
	__u16		idProduct;
	__u16		bcdDevice_lo;
	__u16		bcdDevice_hi;

	/* Used for device class matches */
	__u8		bDeviceClass;
	__u8		bDeviceSubClass;
	__u8		bDeviceProtocol;

	/* Used for interface class matches */
	__u8		bInterfaceClass;
	__u8		bInterfaceSubClass;
	__u8		bInterfaceProtocol;

	/* Used for vendor-specific interface matches */
	__u8		bInterfaceNumber;

	/* not matched against */
	kernel_ulong_t	driver_info
		__attribute__((aligned(sizeof(kernel_ulong_t))));
};

/* Some useful macros to use to create struct usb_device_id */
#define USB_DEVICE_ID_MATCH_VENDOR		0x0001
#define USB_DEVICE_ID_MATCH_PRODUCT		0x0002
#define USB_DEVICE_ID_MATCH_DEV_LO		0x0004
#define USB_DEVICE_ID_MATCH_DEV_HI		0x0008
#define USB_DEVICE_ID_MATCH_DEV_CLASS		0x0010
#define USB_DEVICE_ID_MATCH_DEV_SUBCLASS	0x0020
#define USB_DEVICE_ID_MATCH_DEV_PROTOCOL	0x0040
#define USB_DEVICE_ID_MATCH_INT_CLASS		0x0080
#define USB_DEVICE_ID_MATCH_INT_SUBCLASS	0x0100
#define USB_DEVICE_ID_MATCH_INT_PROTOCOL	0x0200
#define USB_DEVICE_ID_MATCH_INT_NUMBER		0x0400

#define HID_ANY_ID				(~0)
#define HID_BUS_ANY				0xffff
#define HID_GROUP_ANY				0x0000

struct hid_device_id {
	__u16 bus;
	__u16 group;
	__u32 vendor;
	__u32 product;
	kernel_ulong_t driver_data;
};

/* s390 CCW devices */
struct ccw_device_id {
	__u16	match_flags;	/* which fields to match against */

	__u16	cu_type;	/* control unit type     */
	__u16	dev_type;	/* device type           */
	__u8	cu_model;	/* control unit model    */
	__u8	dev_model;	/* device model          */

	kernel_ulong_t driver_info;
};

#define CCW_DEVICE_ID_MATCH_CU_TYPE		0x01
#define CCW_DEVICE_ID_MATCH_CU_MODEL		0x02
#define CCW_DEVICE_ID_MATCH_DEVICE_TYPE		0x04
#define CCW_DEVICE_ID_MATCH_DEVICE_MODEL	0x08

/* s390 AP bus devices */
struct ap_device_id {
	__u16 match_flags;	/* which fields to match against */
	__u8 dev_type;		/* device type */
	kernel_ulong_t driver_info;
};

#define AP_DEVICE_ID_MATCH_CARD_TYPE		0x01
#define AP_DEVICE_ID_MATCH_QUEUE_TYPE		0x02

/* s390 css bus devices (subchannels) */
struct css_device_id {
	__u8 match_flags;
	__u8 type; /* subchannel type */
	kernel_ulong_t driver_data;
};

#define ACPI_ID_LEN	9

struct acpi_device_id {
	__u8 id[ACPI_ID_LEN];
	kernel_ulong_t driver_data;
	__u32 cls;
	__u32 cls_msk;
};

#define PNP_ID_LEN	8
#define PNP_MAX_DEVICES	8

struct pnp_device_id {
	__u8 id[PNP_ID_LEN];
	kernel_ulong_t driver_data;
};

struct pnp_card_device_id {
	__u8 id[PNP_ID_LEN];
	kernel_ulong_t driver_data;
	struct {
		__u8 id[PNP_ID_LEN];
	} devs[PNP_MAX_DEVICES];
};


#define SERIO_ANY	0xff

struct serio_device_id {
	__u8 type;
	__u8 extra;
	__u8 id;
	__u8 proto;
};

struct hda_device_id {
	__u32 vendor_id;
	__u32 rev_id;
	__u8 api_version;
	const char *name;
	unsigned long driver_data;
};

struct sdw_device_id {
	__u16 mfg_id;
	__u16 part_id;
	__u8  sdw_version;
	__u8  class_id;
	kernel_ulong_t driver_data;
};

/*
 * Struct used for matching a device
 */
struct of_device_id {
	char	name[32];
	char	type[32];
	char	compatible[128];
	const void *data;
};

/* VIO */
struct vio_device_id {
	char type[32];
	char compat[32];
};

/* PCMCIA */

struct pcmcia_device_id {
	__u16		match_flags;

	__u16		manf_id;
	__u16		card_id;

	__u8		func_id;

	/* for real multi-function devices */
	__u8		function;

	/* for pseudo multi-function devices */
	__u8		device_no;

	__u32		prod_id_hash[4];

	/* not matched against in kernelspace */
	const char *	prod_id[4];

	/* not matched against */
	kernel_ulong_t	driver_info;
	char *		cisfile;
};

#define PCMCIA_DEV_ID_MATCH_MANF_ID	0x0001
#define PCMCIA_DEV_ID_MATCH_CARD_ID	0x0002
#define PCMCIA_DEV_ID_MATCH_FUNC_ID	0x0004
#define PCMCIA_DEV_ID_MATCH_FUNCTION	0x0008
#define PCMCIA_DEV_ID_MATCH_PROD_ID1	0x0010
#define PCMCIA_DEV_ID_MATCH_PROD_ID2	0x0020
#define PCMCIA_DEV_ID_MATCH_PROD_ID3	0x0040
#define PCMCIA_DEV_ID_MATCH_PROD_ID4	0x0080
#define PCMCIA_DEV_ID_MATCH_DEVICE_NO	0x0100
#define PCMCIA_DEV_ID_MATCH_FAKE_CIS	0x0200
#define PCMCIA_DEV_ID_MATCH_ANONYMOUS	0x0400

/* Input */
#define INPUT_DEVICE_ID_EV_MAX		0x1f
#define INPUT_DEVICE_ID_KEY_MIN_INTERESTING	0x71
#define INPUT_DEVICE_ID_KEY_MAX		0x2ff
#define INPUT_DEVICE_ID_REL_MAX		0x0f
#define INPUT_DEVICE_ID_ABS_MAX		0x3f
#define INPUT_DEVICE_ID_MSC_MAX		0x07
#define INPUT_DEVICE_ID_LED_MAX		0x0f
#define INPUT_DEVICE_ID_SND_MAX		0x07
#define INPUT_DEVICE_ID_FF_MAX		0x7f
#define INPUT_DEVICE_ID_SW_MAX		0x10
#define INPUT_DEVICE_ID_PROP_MAX	0x1f

#define INPUT_DEVICE_ID_MATCH_BUS	1
#define INPUT_DEVICE_ID_MATCH_VENDOR	2
#define INPUT_DEVICE_ID_MATCH_PRODUCT	4
#define INPUT_DEVICE_ID_MATCH_VERSION	8

#define INPUT_DEVICE_ID_MATCH_EVBIT	0x0010
#define INPUT_DEVICE_ID_MATCH_KEYBIT	0x0020
#define INPUT_DEVICE_ID_MATCH_RELBIT	0x0040
#define INPUT_DEVICE_ID_MATCH_ABSBIT	0x0080
#define INPUT_DEVICE_ID_MATCH_MSCIT	0x0100
#define INPUT_DEVICE_ID_MATCH_LEDBIT	0x0200
#define INPUT_DEVICE_ID_MATCH_SNDBIT	0x0400
#define INPUT_DEVICE_ID_MATCH_FFBIT	0x0800
#define INPUT_DEVICE_ID_MATCH_SWBIT	0x1000
#define INPUT_DEVICE_ID_MATCH_PROPBIT	0x2000

struct input_device_id {

	kernel_ulong_t flags;

	__u16 bustype;
	__u16 vendor;
	__u16 product;
	__u16 version;

	kernel_ulong_t evbit[INPUT_DEVICE_ID_EV_MAX / BITS_PER_LONG + 1];
	kernel_ulong_t keybit[INPUT_DEVICE_ID_KEY_MAX / BITS_PER_LONG + 1];
	kernel_ulong_t relbit[INPUT_DEVICE_ID_REL_MAX / BITS_PER_LONG + 1];
	kernel_ulong_t absbit[INPUT_DEVICE_ID_ABS_MAX / BITS_PER_LONG + 1];
	kernel_ulong_t mscbit[INPUT_DEVICE_ID_MSC_MAX / BITS_PER_LONG + 1];
	kernel_ulong_t ledbit[INPUT_DEVICE_ID_LED_MAX / BITS_PER_LONG + 1];
	kernel_ulong_t sndbit[INPUT_DEVICE_ID_SND_MAX / BITS_PER_LONG + 1];
	kernel_ulong_t ffbit[INPUT_DEVICE_ID_FF_MAX / BITS_PER_LONG + 1];
	kernel_ulong_t swbit[INPUT_DEVICE_ID_SW_MAX / BITS_PER_LONG + 1];
	kernel_ulong_t propbit[INPUT_DEVICE_ID_PROP_MAX / BITS_PER_LONG + 1];

	kernel_ulong_t driver_info;
};

/* EISA */

#define EISA_SIG_LEN   8

/* The EISA signature, in ASCII form, null terminated */
struct eisa_device_id {
	char          sig[EISA_SIG_LEN];
	kernel_ulong_t driver_data;
};

#define EISA_DEVICE_MODALIAS_FMT "eisa:s%s"

struct parisc_device_id {
	__u8	hw_type;	/* 5 bits used */
	__u8	hversion_rev;	/* 4 bits */
	__u16	hversion;	/* 12 bits */
	__u32	sversion;	/* 20 bits */
};

#define PA_HWTYPE_ANY_ID	0xff
#define PA_HVERSION_REV_ANY_ID	0xff
#define PA_HVERSION_ANY_ID	0xffff
#define PA_SVERSION_ANY_ID	0xffffffff

/* SDIO */

#define SDIO_ANY_ID (~0)

struct sdio_device_id {
	__u8	class;			/* Standard interface or SDIO_ANY_ID */
	__u16	vendor;			/* Vendor or SDIO_ANY_ID */
	__u16	device;			/* Device ID or SDIO_ANY_ID */
	kernel_ulong_t driver_data;	/* Data private to the driver */
};

/* SSB core, see drivers/ssb/ */
struct ssb_device_id {
	__u16	vendor;
	__u16	coreid;
	__u8	revision;
	__u8	__pad;
} __attribute__((packed, aligned(2)));
#define SSB_DEVICE(_vendor, _coreid, _revision)  \
	{ .vendor = _vendor, .coreid = _coreid, .revision = _revision, }

#define SSB_ANY_VENDOR		0xFFFF
#define SSB_ANY_ID		0xFFFF
#define SSB_ANY_REV		0xFF

/* Broadcom's specific AMBA core, see drivers/bcma/ */
struct bcma_device_id {
	__u16	manuf;
	__u16	id;
	__u8	rev;
	__u8	class;
} __attribute__((packed,aligned(2)));
#define BCMA_CORE(_manuf, _id, _rev, _class)  \
	{ .manuf = _manuf, .id = _id, .rev = _rev, .class = _class, }

#define BCMA_ANY_MANUF		0xFFFF
#define BCMA_ANY_ID		0xFFFF
#define BCMA_ANY_REV		0xFF
#define BCMA_ANY_CLASS		0xFF

struct virtio_device_id {
	__u32 device;
	__u32 vendor;
};
#define VIRTIO_DEV_ANY_ID	0xffffffff

/*
 * For Hyper-V devices we use the device guid as the id.
 */
struct hv_vmbus_device_id {
	guid_t guid;
	kernel_ulong_t driver_data;	/* Data private to the driver */
};

/* rpmsg */

#define RPMSG_NAME_SIZE			32
#define RPMSG_DEVICE_MODALIAS_FMT	"rpmsg:%s"

struct rpmsg_device_id {
	char name[RPMSG_NAME_SIZE];
	kernel_ulong_t driver_data;
};

/* i2c */

#define I2C_NAME_SIZE	20
#define I2C_MODULE_PREFIX "i2c:"

struct i2c_device_id {
	char name[I2C_NAME_SIZE];
	kernel_ulong_t driver_data;	/* Data private to the driver */
};

/* pci_epf */

#define PCI_EPF_NAME_SIZE	20
#define PCI_EPF_MODULE_PREFIX	"pci_epf:"

struct pci_epf_device_id {
	char name[PCI_EPF_NAME_SIZE];
	kernel_ulong_t driver_data;
};

/* i3c */

#define I3C_MATCH_DCR			0x1
#define I3C_MATCH_MANUF			0x2
#define I3C_MATCH_PART			0x4
#define I3C_MATCH_EXTRA_INFO		0x8

struct i3c_device_id {
	__u8 match_flags;
	__u8 dcr;
	__u16 manuf_id;
	__u16 part_id;
	__u16 extra_info;

	const void *data;
};

/* spi */

#define SPI_NAME_SIZE	32
#define SPI_MODULE_PREFIX "spi:"

struct spi_device_id {
	char name[SPI_NAME_SIZE];
	kernel_ulong_t driver_data;	/* Data private to the driver */
};

/* SLIMbus */

#define SLIMBUS_NAME_SIZE	32
#define SLIMBUS_MODULE_PREFIX	"slim:"

struct slim_device_id {
	__u16 manf_id, prod_code;
	__u16 dev_index, instance;

	/* Data private to the driver */
	kernel_ulong_t driver_data;
};

#define APR_NAME_SIZE	32
#define APR_MODULE_PREFIX "apr:"

struct apr_device_id {
	char name[APR_NAME_SIZE];
	__u32 domain_id;
	__u32 svc_id;
	__u32 svc_version;
	kernel_ulong_t driver_data;	/* Data private to the driver */
};

#define SPMI_NAME_SIZE	32
#define SPMI_MODULE_PREFIX "spmi:"

struct spmi_device_id {
	char name[SPMI_NAME_SIZE];
	kernel_ulong_t driver_data;	/* Data private to the driver */
};

/* dmi */
enum dmi_field {
	DMI_NONE,
	DMI_BIOS_VENDOR,
	DMI_BIOS_VERSION,
	DMI_BIOS_DATE,
	DMI_BIOS_RELEASE,
	DMI_EC_FIRMWARE_RELEASE,
	DMI_SYS_VENDOR,
	DMI_PRODUCT_NAME,
	DMI_PRODUCT_VERSION,
	DMI_PRODUCT_SERIAL,
	DMI_PRODUCT_UUID,
	DMI_PRODUCT_SKU,
	DMI_PRODUCT_FAMILY,
	DMI_BOARD_VENDOR,
	DMI_BOARD_NAME,
	DMI_BOARD_VERSION,
	DMI_BOARD_SERIAL,
	DMI_BOARD_ASSET_TAG,
	DMI_CHASSIS_VENDOR,
	DMI_CHASSIS_TYPE,
	DMI_CHASSIS_VERSION,
	DMI_CHASSIS_SERIAL,
	DMI_CHASSIS_ASSET_TAG,
	DMI_STRING_MAX,
	DMI_OEM_STRING,	/* special case - will not be in dmi_ident */
};

struct dmi_strmatch {
	unsigned char slot:7;
	unsigned char exact_match:1;
	char substr[79];
};

struct dmi_system_id {
	int (*callback)(const struct dmi_system_id *);
	const char *ident;
	struct dmi_strmatch matches[4];
	void *driver_data;
};
/*
 * struct dmi_device_id appears during expansion of
 * "MODULE_DEVICE_TABLE(dmi, x)". Compiler doesn't look inside it
 * but this is enough for gcc 3.4.6 to error out:
 *	error: storage size of '__mod_dmi_device_table' isn't known
 */
#define dmi_device_id dmi_system_id

#define DMI_MATCH(a, b)	{ .slot = a, .substr = b }
#define DMI_EXACT_MATCH(a, b)	{ .slot = a, .substr = b, .exact_match = 1 }

#define PLATFORM_NAME_SIZE	20
#define PLATFORM_MODULE_PREFIX	"platform:"

struct platform_device_id {
	char name[PLATFORM_NAME_SIZE];
	kernel_ulong_t driver_data;
};

#define MDIO_NAME_SIZE		32
#define MDIO_MODULE_PREFIX	"mdio:"

#define MDIO_ID_FMT "%u%u%u%u%u%u%u%u%u%u%u%u%u%u%u%u%u%u%u%u%u%u%u%u%u%u%u%u%u%u%u%u"
#define MDIO_ID_ARGS(_id) \
	((_id)>>31) & 1, ((_id)>>30) & 1, ((_id)>>29) & 1, ((_id)>>28) & 1, \
	((_id)>>27) & 1, ((_id)>>26) & 1, ((_id)>>25) & 1, ((_id)>>24) & 1, \
	((_id)>>23) & 1, ((_id)>>22) & 1, ((_id)>>21) & 1, ((_id)>>20) & 1, \
	((_id)>>19) & 1, ((_id)>>18) & 1, ((_id)>>17) & 1, ((_id)>>16) & 1, \
	((_id)>>15) & 1, ((_id)>>14) & 1, ((_id)>>13) & 1, ((_id)>>12) & 1, \
	((_id)>>11) & 1, ((_id)>>10) & 1, ((_id)>>9) & 1, ((_id)>>8) & 1, \
	((_id)>>7) & 1, ((_id)>>6) & 1, ((_id)>>5) & 1, ((_id)>>4) & 1, \
	((_id)>>3) & 1, ((_id)>>2) & 1, ((_id)>>1) & 1, (_id) & 1

/**
 * struct mdio_device_id - identifies PHY devices on an MDIO/MII bus
 * @phy_id: The result of
 *     (mdio_read(&MII_PHYSID1) << 16 | mdio_read(&MII_PHYSID2)) & @phy_id_mask
 *     for this PHY type
 * @phy_id_mask: Defines the significant bits of @phy_id.  A value of 0
 *     is used to terminate an array of struct mdio_device_id.
 */
struct mdio_device_id {
	__u32 phy_id;
	__u32 phy_id_mask;
};

struct zorro_device_id {
	__u32 id;			/* Device ID or ZORRO_WILDCARD */
	kernel_ulong_t driver_data;	/* Data private to the driver */
};

#define ZORRO_WILDCARD			(0xffffffff)	/* not official */

#define ZORRO_DEVICE_MODALIAS_FMT	"zorro:i%08X"

#define ISAPNP_ANY_ID		0xffff
struct isapnp_device_id {
	unsigned short card_vendor, card_device;
	unsigned short vendor, function;
	kernel_ulong_t driver_data;	/* data private to the driver */
};

/**
 * struct amba_id - identifies a device on an AMBA bus
 * @id: The significant bits if the hardware device ID
 * @mask: Bitmask specifying which bits of the id field are significant when
 *	matching.  A driver binds to a device when ((hardware device ID) & mask)
 *	== id.
 * @data: Private data used by the driver.
 */
struct amba_id {
	unsigned int		id;
	unsigned int		mask;
	void			*data;
};

/**
 * struct mips_cdmm_device_id - identifies devices in MIPS CDMM bus
 * @type:	Device type identifier.
 */
struct mips_cdmm_device_id {
	__u8	type;
};

/*
 * Match x86 CPUs for CPU specific drivers.
 * See documentation of "x86_match_cpu" for details.
 */

/*
 * MODULE_DEVICE_TABLE expects this struct to be called x86cpu_device_id.
 * Although gcc seems to ignore this error, clang fails without this define.
 */
#define x86cpu_device_id x86_cpu_id
struct x86_cpu_id {
	__u16 vendor;
	__u16 family;
	__u16 model;
	__u16 steppings;
	__u16 feature;	/* bit index */
	kernel_ulong_t driver_data;
};

/* Wild cards for x86_cpu_id::vendor, family, model and feature */
#define X86_VENDOR_ANY 0xffff
#define X86_FAMILY_ANY 0
#define X86_MODEL_ANY  0
#define X86_STEPPING_ANY 0
#define X86_FEATURE_ANY 0	/* Same as FPU, you can't test for that */

/*
 * Generic table type for matching CPU features.
 * @feature:	the bit number of the feature (0 - 65535)
 */

struct cpu_feature {
	__u16	feature;
};

#define IPACK_ANY_FORMAT 0xff
#define IPACK_ANY_ID (~0)
struct ipack_device_id {
	__u8  format;			/* Format version or IPACK_ANY_ID */
	__u32 vendor;			/* Vendor ID or IPACK_ANY_ID */
	__u32 device;			/* Device ID or IPACK_ANY_ID */
};

#define MEI_CL_MODULE_PREFIX "mei:"
#define MEI_CL_NAME_SIZE 32
#define MEI_CL_VERSION_ANY 0xff

/**
 * struct mei_cl_device_id - MEI client device identifier
 * @name: helper name
 * @uuid: client uuid
 * @version: client protocol version
 * @driver_info: information used by the driver.
 *
 * identifies mei client device by uuid and name
 */
struct mei_cl_device_id {
	char name[MEI_CL_NAME_SIZE];
	uuid_le uuid;
	__u8    version;
	kernel_ulong_t driver_info;
};

/* RapidIO */

#define RIO_ANY_ID	0xffff

/**
 * struct rio_device_id - RIO device identifier
 * @did: RapidIO device ID
 * @vid: RapidIO vendor ID
 * @asm_did: RapidIO assembly device ID
 * @asm_vid: RapidIO assembly vendor ID
 *
 * Identifies a RapidIO device based on both the device/vendor IDs and
 * the assembly device/vendor IDs.
 */
struct rio_device_id {
	__u16 did, vid;
	__u16 asm_did, asm_vid;
};

struct mcb_device_id {
	__u16 device;
	kernel_ulong_t driver_data;
};

struct ulpi_device_id {
	__u16 vendor;
	__u16 product;
	kernel_ulong_t driver_data;
};

/**
 * struct fsl_mc_device_id - MC object device identifier
 * @vendor: vendor ID
 * @obj_type: MC object type
 *
 * Type of entries in the "device Id" table for MC object devices supported by
 * a MC object device driver. The last entry of the table has vendor set to 0x0
 */
struct fsl_mc_device_id {
	__u16 vendor;
	const char obj_type[16];
};

/**
 * struct tb_service_id - Thunderbolt service identifiers
 * @match_flags: Flags used to match the structure
 * @protocol_key: Protocol key the service supports
 * @protocol_id: Protocol id the service supports
 * @protocol_version: Version of the protocol
 * @protocol_revision: Revision of the protocol software
 * @driver_data: Driver specific data
 *
 * Thunderbolt XDomain services are exposed as devices where each device
 * carries the protocol information the service supports. Thunderbolt
 * XDomain service drivers match against that information.
 */
struct tb_service_id {
	__u32 match_flags;
	char protocol_key[8 + 1];
	__u32 protocol_id;
	__u32 protocol_version;
	__u32 protocol_revision;
	kernel_ulong_t driver_data;
};

#define TBSVC_MATCH_PROTOCOL_KEY	0x0001
#define TBSVC_MATCH_PROTOCOL_ID		0x0002
#define TBSVC_MATCH_PROTOCOL_VERSION	0x0004
#define TBSVC_MATCH_PROTOCOL_REVISION	0x0008

/* USB Type-C Alternate Modes */

#define TYPEC_ANY_MODE	0x7

/**
 * struct typec_device_id - USB Type-C alternate mode identifiers
 * @svid: Standard or Vendor ID
 * @mode: Mode index
 * @driver_data: Driver specific data
 */
struct typec_device_id {
	__u16 svid;
	__u8 mode;
	kernel_ulong_t driver_data;
};

/**
 * struct tee_client_device_id - tee based device identifier
 * @uuid: For TEE based client devices we use the device uuid as
 *        the identifier.
 */
struct tee_client_device_id {
	uuid_t uuid;
};

/* WMI */

#define WMI_MODULE_PREFIX	"wmi:"

/**
 * struct wmi_device_id - WMI device identifier
 * @guid_string: 36 char string of the form fa50ff2b-f2e8-45de-83fa-65417f2f49ba
 * @context: pointer to driver specific data
 */
struct wmi_device_id {
	const char guid_string[UUID_STRING_LEN+1];
	const void *context;
};

#define MHI_DEVICE_MODALIAS_FMT "mhi:%s"
#define MHI_NAME_SIZE 32

/**
 * struct mhi_device_id - MHI device identification
 * @chan: MHI channel name
 * @driver_data: driver data;
 */
struct mhi_device_id {
	const char chan[MHI_NAME_SIZE];
	kernel_ulong_t driver_data;
};

<<<<<<< HEAD
struct xrt_device_id {
	__u32 dev_id;
=======
#define AUXILIARY_NAME_SIZE 32
#define AUXILIARY_MODULE_PREFIX "auxiliary:"

struct auxiliary_device_id {
	char name[AUXILIARY_NAME_SIZE];
	kernel_ulong_t driver_data;
};

/* Surface System Aggregator Module */

#define SSAM_MATCH_TARGET	0x1
#define SSAM_MATCH_INSTANCE	0x2
#define SSAM_MATCH_FUNCTION	0x4

struct ssam_device_id {
	__u8 match_flags;

	__u8 domain;
	__u8 category;
	__u8 target;
	__u8 instance;
	__u8 function;

	kernel_ulong_t driver_data;
};

/*
 * DFL (Device Feature List)
 *
 * DFL defines a linked list of feature headers within the device MMIO space to
 * provide an extensible way of adding features. Software can walk through these
 * predefined data structures to enumerate features. It is now used in the FPGA.
 * See Documentation/fpga/dfl.rst for more information.
 *
 * The dfl bus type is introduced to match the individual feature devices (dfl
 * devices) for specific dfl drivers.
 */

/**
 * struct dfl_device_id -  dfl device identifier
 * @type: DFL FIU type of the device. See enum dfl_id_type.
 * @feature_id: feature identifier local to its DFL FIU type.
 * @driver_data: driver specific data.
 */
struct dfl_device_id {
	__u16 type;
	__u16 feature_id;
>>>>>>> 8096acd7
	kernel_ulong_t driver_data;
};

#endif /* LINUX_MOD_DEVICETABLE_H */<|MERGE_RESOLUTION|>--- conflicted
+++ resolved
@@ -839,10 +839,6 @@
 	kernel_ulong_t driver_data;
 };
 
-<<<<<<< HEAD
-struct xrt_device_id {
-	__u32 dev_id;
-=======
 #define AUXILIARY_NAME_SIZE 32
 #define AUXILIARY_MODULE_PREFIX "auxiliary:"
 
@@ -890,7 +886,16 @@
 struct dfl_device_id {
 	__u16 type;
 	__u16 feature_id;
->>>>>>> 8096acd7
+	kernel_ulong_t driver_data;
+};
+
+/**
+ * struct xrt_device_id - xrt device identifier
+ * @dev_id: XRT device id. See enum xrt_subdev_id.
+ * @driver_data: driver specific data.
+ */
+struct xrt_device_id {
+	__u32 dev_id;
 	kernel_ulong_t driver_data;
 };
 
