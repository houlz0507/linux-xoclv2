--- conflicted
+++ resolved
@@ -6134,8 +6134,6 @@
 		{ { ETH_HLEN, 42 } },
 		.fill_helper = bpf_fill_ld_abs_vlan_push_pop2,
 	},
-<<<<<<< HEAD
-=======
 	/* Checking interpreter vs JIT wrt signed extended imms. */
 	{
 		"JNE signed compare, test 1",
@@ -6240,7 +6238,6 @@
 		{},
 		{ { 0, 2 } },
 	},
->>>>>>> 661e50bc
 };
 
 static struct net_device dev;
