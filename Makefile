# SPDX-License-Identifier: GPL-2.0
VERSION = 5
PATCHLEVEL = 8
SUBLEVEL = 0
EXTRAVERSION = -rc1
NAME = Kleptomaniac Octopus

# *DOCUMENTATION*
# To see a list of typical targets execute "make help"
# More info can be located in ./README
# Comments in this file are targeted only to the developer, do not
# expect to learn how to build the kernel reading this file.

$(if $(filter __%, $(MAKECMDGOALS)), \
	$(error targets prefixed with '__' are only for internal use))

# That's our default target when none is given on the command line
PHONY := __all
__all:

# We are using a recursive build, so we need to do a little thinking
# to get the ordering right.
#
# Most importantly: sub-Makefiles should only ever modify files in
# their own directory. If in some directory we have a dependency on
# a file in another dir (which doesn't happen often, but it's often
# unavoidable when linking the built-in.a targets which finally
# turn into vmlinux), we will call a sub make in that other dir, and
# after that we are sure that everything which is in that other dir
# is now up to date.
#
# The only cases where we need to modify files which have global
# effects are thus separated out and done before the recursive
# descending is started. They are now explicitly listed as the
# prepare rule.

ifneq ($(sub_make_done),1)

# Do not use make's built-in rules and variables
# (this increases performance and avoids hard-to-debug behaviour)
MAKEFLAGS += -rR

# Avoid funny character set dependencies
unexport LC_ALL
LC_COLLATE=C
LC_NUMERIC=C
export LC_COLLATE LC_NUMERIC

# Avoid interference with shell env settings
unexport GREP_OPTIONS

# Beautify output
# ---------------------------------------------------------------------------
#
# Normally, we echo the whole command before executing it. By making
# that echo $($(quiet)$(cmd)), we now have the possibility to set
# $(quiet) to choose other forms of output instead, e.g.
#
#         quiet_cmd_cc_o_c = Compiling $(RELDIR)/$@
#         cmd_cc_o_c       = $(CC) $(c_flags) -c -o $@ $<
#
# If $(quiet) is empty, the whole command will be printed.
# If it is set to "quiet_", only the short version will be printed.
# If it is set to "silent_", nothing will be printed at all, since
# the variable $(silent_cmd_cc_o_c) doesn't exist.
#
# A simple variant is to prefix commands with $(Q) - that's useful
# for commands that shall be hidden in non-verbose mode.
#
#	$(Q)ln $@ :<
#
# If KBUILD_VERBOSE equals 0 then the above command will be hidden.
# If KBUILD_VERBOSE equals 1 then the above command is displayed.
# If KBUILD_VERBOSE equals 2 then give the reason why each target is rebuilt.
#
# To put more focus on warnings, be less verbose as default
# Use 'make V=1' to see the full commands

ifeq ("$(origin V)", "command line")
  KBUILD_VERBOSE = $(V)
endif
ifndef KBUILD_VERBOSE
  KBUILD_VERBOSE = 0
endif

ifeq ($(KBUILD_VERBOSE),1)
  quiet =
  Q =
else
  quiet=quiet_
  Q = @
endif

# If the user is running make -s (silent mode), suppress echoing of
# commands

ifneq ($(findstring s,$(filter-out --%,$(MAKEFLAGS))),)
  quiet=silent_
endif

export quiet Q KBUILD_VERBOSE

# Kbuild will save output files in the current working directory.
# This does not need to match to the root of the kernel source tree.
#
# For example, you can do this:
#
#  cd /dir/to/store/output/files; make -f /dir/to/kernel/source/Makefile
#
# If you want to save output files in a different location, there are
# two syntaxes to specify it.
#
# 1) O=
# Use "make O=dir/to/store/output/files/"
#
# 2) Set KBUILD_OUTPUT
# Set the environment variable KBUILD_OUTPUT to point to the output directory.
# export KBUILD_OUTPUT=dir/to/store/output/files/; make
#
# The O= assignment takes precedence over the KBUILD_OUTPUT environment
# variable.

# Do we want to change the working directory?
ifeq ("$(origin O)", "command line")
  KBUILD_OUTPUT := $(O)
endif

ifneq ($(KBUILD_OUTPUT),)
# Make's built-in functions such as $(abspath ...), $(realpath ...) cannot
# expand a shell special character '~'. We use a somewhat tedious way here.
abs_objtree := $(shell mkdir -p $(KBUILD_OUTPUT) && cd $(KBUILD_OUTPUT) && pwd)
$(if $(abs_objtree),, \
     $(error failed to create output directory "$(KBUILD_OUTPUT)"))

# $(realpath ...) resolves symlinks
abs_objtree := $(realpath $(abs_objtree))
else
abs_objtree := $(CURDIR)
endif # ifneq ($(KBUILD_OUTPUT),)

ifeq ($(abs_objtree),$(CURDIR))
# Suppress "Entering directory ..." unless we are changing the work directory.
MAKEFLAGS += --no-print-directory
else
need-sub-make := 1
endif

abs_srctree := $(realpath $(dir $(lastword $(MAKEFILE_LIST))))

ifneq ($(words $(subst :, ,$(abs_srctree))), 1)
$(error source directory cannot contain spaces or colons)
endif

ifneq ($(abs_srctree),$(abs_objtree))
# Look for make include files relative to root of kernel src
#
# This does not become effective immediately because MAKEFLAGS is re-parsed
# once after the Makefile is read. We need to invoke sub-make.
MAKEFLAGS += --include-dir=$(abs_srctree)
need-sub-make := 1
endif

this-makefile := $(lastword $(MAKEFILE_LIST))

ifneq ($(filter 3.%,$(MAKE_VERSION)),)
# 'MAKEFLAGS += -rR' does not immediately become effective for GNU Make 3.x
# We need to invoke sub-make to avoid implicit rules in the top Makefile.
need-sub-make := 1
# Cancel implicit rules for this Makefile.
$(this-makefile): ;
endif

export abs_srctree abs_objtree
export sub_make_done := 1

ifeq ($(need-sub-make),1)

PHONY += $(MAKECMDGOALS) __sub-make

$(filter-out $(this-makefile), $(MAKECMDGOALS)) __all: __sub-make
	@:

# Invoke a second make in the output directory, passing relevant variables
__sub-make:
	$(Q)$(MAKE) -C $(abs_objtree) -f $(abs_srctree)/Makefile $(MAKECMDGOALS)

endif # need-sub-make
endif # sub_make_done

# We process the rest of the Makefile if this is the final invocation of make
ifeq ($(need-sub-make),)

# Do not print "Entering directory ...",
# but we want to display it when entering to the output directory
# so that IDEs/editors are able to understand relative filenames.
MAKEFLAGS += --no-print-directory

# Call a source code checker (by default, "sparse") as part of the
# C compilation.
#
# Use 'make C=1' to enable checking of only re-compiled files.
# Use 'make C=2' to enable checking of *all* source files, regardless
# of whether they are re-compiled or not.
#
# See the file "Documentation/dev-tools/sparse.rst" for more details,
# including where to get the "sparse" utility.

ifeq ("$(origin C)", "command line")
  KBUILD_CHECKSRC = $(C)
endif
ifndef KBUILD_CHECKSRC
  KBUILD_CHECKSRC = 0
endif

# Use make M=dir or set the environment variable KBUILD_EXTMOD to specify the
# directory of external module to build. Setting M= takes precedence.
ifeq ("$(origin M)", "command line")
  KBUILD_EXTMOD := $(M)
endif

$(if $(word 2, $(KBUILD_EXTMOD)), \
	$(error building multiple external modules is not supported))

export KBUILD_CHECKSRC KBUILD_EXTMOD

extmod-prefix = $(if $(KBUILD_EXTMOD),$(KBUILD_EXTMOD)/)

ifeq ($(abs_srctree),$(abs_objtree))
        # building in the source tree
        srctree := .
	building_out_of_srctree :=
else
        ifeq ($(abs_srctree)/,$(dir $(abs_objtree)))
                # building in a subdirectory of the source tree
                srctree := ..
        else
                srctree := $(abs_srctree)
        endif
	building_out_of_srctree := 1
endif

ifneq ($(KBUILD_ABS_SRCTREE),)
srctree := $(abs_srctree)
endif

objtree		:= .
VPATH		:= $(srctree)

export building_out_of_srctree srctree objtree VPATH

# To make sure we do not include .config for any of the *config targets
# catch them early, and hand them over to scripts/kconfig/Makefile
# It is allowed to specify more targets when calling make, including
# mixing *config targets and build targets.
# For example 'make oldconfig all'.
# Detect when mixed targets is specified, and make a second invocation
# of make so .config is not included in this case either (for *config).

version_h := include/generated/uapi/linux/version.h
old_version_h := include/linux/version.h

clean-targets := %clean mrproper cleandocs
no-dot-config-targets := $(clean-targets) \
			 cscope gtags TAGS tags help% %docs check% coccicheck \
			 $(version_h) headers headers_% archheaders archscripts \
			 %asm-generic kernelversion %src-pkg dt_binding_check \
			 outputmakefile
no-sync-config-targets := $(no-dot-config-targets) install %install \
			   kernelrelease
single-targets := %.a %.i %.ko %.lds %.ll %.lst %.mod %.o %.s %.symtypes %/

config-build	:=
mixed-build	:=
need-config	:= 1
may-sync-config	:= 1
single-build	:=

ifneq ($(filter $(no-dot-config-targets), $(MAKECMDGOALS)),)
	ifeq ($(filter-out $(no-dot-config-targets), $(MAKECMDGOALS)),)
		need-config :=
	endif
endif

ifneq ($(filter $(no-sync-config-targets), $(MAKECMDGOALS)),)
	ifeq ($(filter-out $(no-sync-config-targets), $(MAKECMDGOALS)),)
		may-sync-config :=
	endif
endif

ifneq ($(KBUILD_EXTMOD),)
	may-sync-config :=
endif

ifeq ($(KBUILD_EXTMOD),)
        ifneq ($(filter config %config,$(MAKECMDGOALS)),)
		config-build := 1
                ifneq ($(words $(MAKECMDGOALS)),1)
			mixed-build := 1
                endif
        endif
endif

# We cannot build single targets and the others at the same time
ifneq ($(filter $(single-targets), $(MAKECMDGOALS)),)
	single-build := 1
	ifneq ($(filter-out $(single-targets), $(MAKECMDGOALS)),)
		mixed-build := 1
	endif
endif

# For "make -j clean all", "make -j mrproper defconfig all", etc.
ifneq ($(filter $(clean-targets),$(MAKECMDGOALS)),)
        ifneq ($(filter-out $(clean-targets),$(MAKECMDGOALS)),)
		mixed-build := 1
        endif
endif

# install and modules_install need also be processed one by one
ifneq ($(filter install,$(MAKECMDGOALS)),)
        ifneq ($(filter modules_install,$(MAKECMDGOALS)),)
		mixed-build := 1
        endif
endif

ifdef mixed-build
# ===========================================================================
# We're called with mixed targets (*config and build targets).
# Handle them one by one.

PHONY += $(MAKECMDGOALS) __build_one_by_one

$(MAKECMDGOALS): __build_one_by_one
	@:

__build_one_by_one:
	$(Q)set -e; \
	for i in $(MAKECMDGOALS); do \
		$(MAKE) -f $(srctree)/Makefile $$i; \
	done

else # !mixed-build

include scripts/Kbuild.include

# Read KERNELRELEASE from include/config/kernel.release (if it exists)
KERNELRELEASE = $(shell cat include/config/kernel.release 2> /dev/null)
KERNELVERSION = $(VERSION)$(if $(PATCHLEVEL),.$(PATCHLEVEL)$(if $(SUBLEVEL),.$(SUBLEVEL)))$(EXTRAVERSION)
export VERSION PATCHLEVEL SUBLEVEL KERNELRELEASE KERNELVERSION

include scripts/subarch.include

# Cross compiling and selecting different set of gcc/bin-utils
# ---------------------------------------------------------------------------
#
# When performing cross compilation for other architectures ARCH shall be set
# to the target architecture. (See arch/* for the possibilities).
# ARCH can be set during invocation of make:
# make ARCH=ia64
# Another way is to have ARCH set in the environment.
# The default ARCH is the host where make is executed.

# CROSS_COMPILE specify the prefix used for all executables used
# during compilation. Only gcc and related bin-utils executables
# are prefixed with $(CROSS_COMPILE).
# CROSS_COMPILE can be set on the command line
# make CROSS_COMPILE=ia64-linux-
# Alternatively CROSS_COMPILE can be set in the environment.
# Default value for CROSS_COMPILE is not to prefix executables
# Note: Some architectures assign CROSS_COMPILE in their arch/*/Makefile
ARCH		?= $(SUBARCH)

# Architecture as present in compile.h
UTS_MACHINE 	:= $(ARCH)
SRCARCH 	:= $(ARCH)

# Additional ARCH settings for x86
ifeq ($(ARCH),i386)
        SRCARCH := x86
endif
ifeq ($(ARCH),x86_64)
        SRCARCH := x86
endif

# Additional ARCH settings for sparc
ifeq ($(ARCH),sparc32)
       SRCARCH := sparc
endif
ifeq ($(ARCH),sparc64)
       SRCARCH := sparc
endif

# Additional ARCH settings for sh
ifeq ($(ARCH),sh64)
       SRCARCH := sh
endif

KCONFIG_CONFIG	?= .config
export KCONFIG_CONFIG

# Default file for 'make defconfig'. This may be overridden by arch-Makefile.
export KBUILD_DEFCONFIG := defconfig

# SHELL used by kbuild
CONFIG_SHELL := sh

HOST_LFS_CFLAGS := $(shell getconf LFS_CFLAGS 2>/dev/null)
HOST_LFS_LDFLAGS := $(shell getconf LFS_LDFLAGS 2>/dev/null)
HOST_LFS_LIBS := $(shell getconf LFS_LIBS 2>/dev/null)

ifneq ($(LLVM),)
HOSTCC	= clang
HOSTCXX	= clang++
else
HOSTCC	= gcc
HOSTCXX	= g++
endif

export KBUILD_USERCFLAGS := -Wall -Wmissing-prototypes -Wstrict-prototypes \
			      -O2 -fomit-frame-pointer -std=gnu89
export KBUILD_USERLDFLAGS :=

KBUILD_HOSTCFLAGS   := $(KBUILD_USERCFLAGS) $(HOST_LFS_CFLAGS) $(HOSTCFLAGS)
KBUILD_HOSTCXXFLAGS := -Wall -O2 $(HOST_LFS_CFLAGS) $(HOSTCXXFLAGS)
KBUILD_HOSTLDFLAGS  := $(HOST_LFS_LDFLAGS) $(HOSTLDFLAGS)
KBUILD_HOSTLDLIBS   := $(HOST_LFS_LIBS) $(HOSTLDLIBS)

# Make variables (CC, etc...)
CPP		= $(CC) -E
ifneq ($(LLVM),)
CC		= clang
LD		= ld.lld
AR		= llvm-ar
NM		= llvm-nm
OBJCOPY		= llvm-objcopy
OBJDUMP		= llvm-objdump
READELF		= llvm-readelf
OBJSIZE		= llvm-size
STRIP		= llvm-strip
else
CC		= $(CROSS_COMPILE)gcc
LD		= $(CROSS_COMPILE)ld
AR		= $(CROSS_COMPILE)ar
NM		= $(CROSS_COMPILE)nm
OBJCOPY		= $(CROSS_COMPILE)objcopy
OBJDUMP		= $(CROSS_COMPILE)objdump
READELF		= $(CROSS_COMPILE)readelf
OBJSIZE		= $(CROSS_COMPILE)size
STRIP		= $(CROSS_COMPILE)strip
endif
PAHOLE		= pahole
LEX		= flex
YACC		= bison
AWK		= awk
INSTALLKERNEL  := installkernel
DEPMOD		= /sbin/depmod
PERL		= perl
PYTHON		= python
PYTHON3		= python3
CHECK		= sparse
BASH		= bash
KGZIP		= gzip
KBZIP2		= bzip2
KLZOP		= lzop
LZMA		= lzma
LZ4		= lz4c
XZ		= xz

CHECKFLAGS     := -D__linux__ -Dlinux -D__STDC__ -Dunix -D__unix__ \
		  -Wbitwise -Wno-return-void -Wno-unknown-attribute $(CF)
NOSTDINC_FLAGS :=
CFLAGS_MODULE   =
AFLAGS_MODULE   =
LDFLAGS_MODULE  =
CFLAGS_KERNEL	=
AFLAGS_KERNEL	=
LDFLAGS_vmlinux =

# Use USERINCLUDE when you must reference the UAPI directories only.
USERINCLUDE    := \
		-I$(srctree)/arch/$(SRCARCH)/include/uapi \
		-I$(objtree)/arch/$(SRCARCH)/include/generated/uapi \
		-I$(srctree)/include/uapi \
		-I$(objtree)/include/generated/uapi \
                -include $(srctree)/include/linux/kconfig.h

# Use LINUXINCLUDE when you must reference the include/ directory.
# Needed to be compatible with the O= option
LINUXINCLUDE    := \
		-I$(srctree)/arch/$(SRCARCH)/include \
		-I$(objtree)/arch/$(SRCARCH)/include/generated \
		$(if $(building_out_of_srctree),-I$(srctree)/include) \
		-I$(objtree)/include \
		$(USERINCLUDE)

KBUILD_AFLAGS   := -D__ASSEMBLY__ -fno-PIE
KBUILD_CFLAGS   := -Wall -Wundef -Werror=strict-prototypes -Wno-trigraphs \
		   -fno-strict-aliasing -fno-common -fshort-wchar -fno-PIE \
		   -Werror=implicit-function-declaration -Werror=implicit-int \
		   -Wno-format-security \
		   -std=gnu89
KBUILD_CPPFLAGS := -D__KERNEL__
KBUILD_AFLAGS_KERNEL :=
KBUILD_CFLAGS_KERNEL :=
KBUILD_AFLAGS_MODULE  := -DMODULE
KBUILD_CFLAGS_MODULE  := -DMODULE
KBUILD_LDFLAGS_MODULE :=
export KBUILD_LDS_MODULE := $(srctree)/scripts/module-common.lds
KBUILD_LDFLAGS :=
GCC_PLUGINS_CFLAGS :=
CLANG_FLAGS :=

export ARCH SRCARCH CONFIG_SHELL BASH HOSTCC KBUILD_HOSTCFLAGS CROSS_COMPILE LD CC
export CPP AR NM STRIP OBJCOPY OBJDUMP OBJSIZE READELF PAHOLE LEX YACC AWK INSTALLKERNEL
export PERL PYTHON PYTHON3 CHECK CHECKFLAGS MAKE UTS_MACHINE HOSTCXX
export KGZIP KBZIP2 KLZOP LZMA LZ4 XZ
export KBUILD_HOSTCXXFLAGS KBUILD_HOSTLDFLAGS KBUILD_HOSTLDLIBS LDFLAGS_MODULE

export KBUILD_CPPFLAGS NOSTDINC_FLAGS LINUXINCLUDE OBJCOPYFLAGS KBUILD_LDFLAGS
export KBUILD_CFLAGS CFLAGS_KERNEL CFLAGS_MODULE
export CFLAGS_KASAN CFLAGS_KASAN_NOSANITIZE CFLAGS_UBSAN CFLAGS_KCSAN
export KBUILD_AFLAGS AFLAGS_KERNEL AFLAGS_MODULE
export KBUILD_AFLAGS_MODULE KBUILD_CFLAGS_MODULE KBUILD_LDFLAGS_MODULE
export KBUILD_AFLAGS_KERNEL KBUILD_CFLAGS_KERNEL

# Files to ignore in find ... statements

export RCS_FIND_IGNORE := \( -name SCCS -o -name BitKeeper -o -name .svn -o    \
			  -name CVS -o -name .pc -o -name .hg -o -name .git \) \
			  -prune -o
export RCS_TAR_IGNORE := --exclude SCCS --exclude BitKeeper --exclude .svn \
			 --exclude CVS --exclude .pc --exclude .hg --exclude .git

# ===========================================================================
# Rules shared between *config targets and build targets

# Basic helpers built in scripts/basic/
PHONY += scripts_basic
scripts_basic:
	$(Q)$(MAKE) $(build)=scripts/basic
	$(Q)rm -f .tmp_quiet_recordmcount

PHONY += outputmakefile
# Before starting out-of-tree build, make sure the source tree is clean.
# outputmakefile generates a Makefile in the output directory, if using a
# separate output directory. This allows convenient use of make in the
# output directory.
# At the same time when output Makefile generated, generate .gitignore to
# ignore whole output directory
outputmakefile:
ifdef building_out_of_srctree
	$(Q)if [ -f $(srctree)/.config -o \
		 -d $(srctree)/include/config -o \
		 -d $(srctree)/arch/$(SRCARCH)/include/generated ]; then \
		echo >&2 "***"; \
		echo >&2 "*** The source tree is not clean, please run 'make$(if $(findstring command line, $(origin ARCH)), ARCH=$(ARCH)) mrproper'"; \
		echo >&2 "*** in $(abs_srctree)";\
		echo >&2 "***"; \
		false; \
	fi
	$(Q)ln -fsn $(srctree) source
	$(Q)$(CONFIG_SHELL) $(srctree)/scripts/mkmakefile $(srctree)
	$(Q)test -e .gitignore || \
	{ echo "# this is build directory, ignore it"; echo "*"; } > .gitignore
endif

ifneq ($(shell $(CC) --version 2>&1 | head -n 1 | grep clang),)
ifneq ($(CROSS_COMPILE),)
CLANG_FLAGS	+= --target=$(notdir $(CROSS_COMPILE:%-=%))
GCC_TOOLCHAIN_DIR := $(dir $(shell which $(CROSS_COMPILE)elfedit))
CLANG_FLAGS	+= --prefix=$(GCC_TOOLCHAIN_DIR)$(notdir $(CROSS_COMPILE))
GCC_TOOLCHAIN	:= $(realpath $(GCC_TOOLCHAIN_DIR)/..)
endif
ifneq ($(GCC_TOOLCHAIN),)
CLANG_FLAGS	+= --gcc-toolchain=$(GCC_TOOLCHAIN)
endif
ifneq ($(LLVM_IAS),1)
CLANG_FLAGS	+= -no-integrated-as
endif
CLANG_FLAGS	+= -Werror=unknown-warning-option
KBUILD_CFLAGS	+= $(CLANG_FLAGS)
KBUILD_AFLAGS	+= $(CLANG_FLAGS)
export CLANG_FLAGS
endif

# The expansion should be delayed until arch/$(SRCARCH)/Makefile is included.
# Some architectures define CROSS_COMPILE in arch/$(SRCARCH)/Makefile.
# CC_VERSION_TEXT is referenced from Kconfig (so it needs export),
# and from include/config/auto.conf.cmd to detect the compiler upgrade.
CC_VERSION_TEXT = $(shell $(CC) --version 2>/dev/null | head -n 1)

ifdef config-build
# ===========================================================================
# *config targets only - make sure prerequisites are updated, and descend
# in scripts/kconfig to make the *config target

# Read arch specific Makefile to set KBUILD_DEFCONFIG as needed.
# KBUILD_DEFCONFIG may point out an alternative default configuration
# used for 'make defconfig'
include arch/$(SRCARCH)/Makefile
export KBUILD_DEFCONFIG KBUILD_KCONFIG CC_VERSION_TEXT

config: outputmakefile scripts_basic FORCE
	$(Q)$(MAKE) $(build)=scripts/kconfig $@

%config: outputmakefile scripts_basic FORCE
	$(Q)$(MAKE) $(build)=scripts/kconfig $@

else #!config-build
# ===========================================================================
# Build targets only - this includes vmlinux, arch specific targets, clean
# targets and others. In general all targets except *config targets.

# If building an external module we do not care about the all: rule
# but instead __all depend on modules
PHONY += all
ifeq ($(KBUILD_EXTMOD),)
__all: all
else
__all: modules
endif

# Decide whether to build built-in, modular, or both.
# Normally, just do built-in.

KBUILD_MODULES :=
KBUILD_BUILTIN := 1

# If we have only "make modules", don't compile built-in objects.
ifeq ($(MAKECMDGOALS),modules)
  KBUILD_BUILTIN :=
endif

# If we have "make <whatever> modules", compile modules
# in addition to whatever we do anyway.
# Just "make" or "make all" shall build modules as well

ifneq ($(filter all modules nsdeps,$(MAKECMDGOALS)),)
  KBUILD_MODULES := 1
endif

ifeq ($(MAKECMDGOALS),)
  KBUILD_MODULES := 1
endif

export KBUILD_MODULES KBUILD_BUILTIN

ifdef need-config
include include/config/auto.conf
endif

ifeq ($(KBUILD_EXTMOD),)
# Objects we will link into vmlinux / subdirs we need to visit
core-y		:= init/ usr/
drivers-y	:= drivers/ sound/
drivers-$(CONFIG_SAMPLES) += samples/
drivers-y	+= net/ virt/
libs-y		:= lib/
endif # KBUILD_EXTMOD

# The all: target is the default when no target is given on the
# command line.
# This allow a user to issue only 'make' to build a kernel including modules
# Defaults to vmlinux, but the arch makefile usually adds further targets
all: vmlinux

CFLAGS_GCOV	:= -fprofile-arcs -ftest-coverage \
	$(call cc-option,-fno-tree-loop-im) \
	$(call cc-disable-warning,maybe-uninitialized,)
export CFLAGS_GCOV

# The arch Makefiles can override CC_FLAGS_FTRACE. We may also append it later.
ifdef CONFIG_FUNCTION_TRACER
  CC_FLAGS_FTRACE := -pg
endif

RETPOLINE_CFLAGS_GCC := -mindirect-branch=thunk-extern -mindirect-branch-register
RETPOLINE_VDSO_CFLAGS_GCC := -mindirect-branch=thunk-inline -mindirect-branch-register
RETPOLINE_CFLAGS_CLANG := -mretpoline-external-thunk
RETPOLINE_VDSO_CFLAGS_CLANG := -mretpoline
RETPOLINE_CFLAGS := $(call cc-option,$(RETPOLINE_CFLAGS_GCC),$(call cc-option,$(RETPOLINE_CFLAGS_CLANG)))
RETPOLINE_VDSO_CFLAGS := $(call cc-option,$(RETPOLINE_VDSO_CFLAGS_GCC),$(call cc-option,$(RETPOLINE_VDSO_CFLAGS_CLANG)))
export RETPOLINE_CFLAGS
export RETPOLINE_VDSO_CFLAGS

include arch/$(SRCARCH)/Makefile

ifdef need-config
ifdef may-sync-config
# Read in dependencies to all Kconfig* files, make sure to run syncconfig if
# changes are detected. This should be included after arch/$(SRCARCH)/Makefile
# because some architectures define CROSS_COMPILE there.
include include/config/auto.conf.cmd

$(KCONFIG_CONFIG):
	@echo >&2 '***'
	@echo >&2 '*** Configuration file "$@" not found!'
	@echo >&2 '***'
	@echo >&2 '*** Please run some configurator (e.g. "make oldconfig" or'
	@echo >&2 '*** "make menuconfig" or "make xconfig").'
	@echo >&2 '***'
	@/bin/false

# The actual configuration files used during the build are stored in
# include/generated/ and include/config/. Update them if .config is newer than
# include/config/auto.conf (which mirrors .config).
#
# This exploits the 'multi-target pattern rule' trick.
# The syncconfig should be executed only once to make all the targets.
# (Note: use the grouped target '&:' when we bump to GNU Make 4.3)
%/config/auto.conf %/config/auto.conf.cmd %/generated/autoconf.h: $(KCONFIG_CONFIG)
	$(Q)$(MAKE) -f $(srctree)/Makefile syncconfig
else # !may-sync-config
# External modules and some install targets need include/generated/autoconf.h
# and include/config/auto.conf but do not care if they are up-to-date.
# Use auto.conf to trigger the test
PHONY += include/config/auto.conf

include/config/auto.conf:
	$(Q)test -e include/generated/autoconf.h -a -e $@ || (		\
	echo >&2;							\
	echo >&2 "  ERROR: Kernel configuration is invalid.";		\
	echo >&2 "         include/generated/autoconf.h or $@ are missing.";\
	echo >&2 "         Run 'make oldconfig && make prepare' on kernel src to fix it.";	\
	echo >&2 ;							\
	/bin/false)

endif # may-sync-config
endif # need-config

KBUILD_CFLAGS	+= $(call cc-option,-fno-delete-null-pointer-checks,)
KBUILD_CFLAGS	+= $(call cc-disable-warning,frame-address,)
KBUILD_CFLAGS	+= $(call cc-disable-warning, format-truncation)
KBUILD_CFLAGS	+= $(call cc-disable-warning, format-overflow)
KBUILD_CFLAGS	+= $(call cc-disable-warning, address-of-packed-member)

ifdef CONFIG_CC_OPTIMIZE_FOR_PERFORMANCE
KBUILD_CFLAGS += -O2
else ifdef CONFIG_CC_OPTIMIZE_FOR_PERFORMANCE_O3
KBUILD_CFLAGS += -O3
else ifdef CONFIG_CC_OPTIMIZE_FOR_SIZE
KBUILD_CFLAGS += -Os
endif

# Tell gcc to never replace conditional load with a non-conditional one
KBUILD_CFLAGS	+= $(call cc-option,--param=allow-store-data-races=0)
KBUILD_CFLAGS	+= $(call cc-option,-fno-allow-store-data-races)

include scripts/Makefile.kcov
include scripts/Makefile.gcc-plugins

ifdef CONFIG_READABLE_ASM
# Disable optimizations that make assembler listings hard to read.
# reorder blocks reorders the control in the function
# ipa clone creates specialized cloned functions
# partial inlining inlines only parts of functions
KBUILD_CFLAGS += $(call cc-option,-fno-reorder-blocks,) \
                 $(call cc-option,-fno-ipa-cp-clone,) \
                 $(call cc-option,-fno-partial-inlining)
endif

ifneq ($(CONFIG_FRAME_WARN),0)
KBUILD_CFLAGS += -Wframe-larger-than=$(CONFIG_FRAME_WARN)
endif

stackp-flags-$(CONFIG_CC_HAS_STACKPROTECTOR_NONE) := -fno-stack-protector
stackp-flags-$(CONFIG_STACKPROTECTOR)             := -fstack-protector
stackp-flags-$(CONFIG_STACKPROTECTOR_STRONG)      := -fstack-protector-strong

KBUILD_CFLAGS += $(stackp-flags-y)

ifdef CONFIG_CC_IS_CLANG
KBUILD_CPPFLAGS += -Qunused-arguments
KBUILD_CFLAGS += -Wno-format-invalid-specifier
KBUILD_CFLAGS += -Wno-gnu
# CLANG uses a _MergedGlobals as optimization, but this breaks modpost, as the
# source of a reference will be _MergedGlobals and not on of the whitelisted names.
# See modpost pattern 2
KBUILD_CFLAGS += -mno-global-merge
else

# These warnings generated too much noise in a regular build.
# Use make W=1 to enable them (see scripts/Makefile.extrawarn)
KBUILD_CFLAGS += -Wno-unused-but-set-variable

# Warn about unmarked fall-throughs in switch statement.
# Disabled for clang while comment to attribute conversion happens and
# https://github.com/ClangBuiltLinux/linux/issues/636 is discussed.
KBUILD_CFLAGS += $(call cc-option,-Wimplicit-fallthrough,)
endif

KBUILD_CFLAGS += $(call cc-disable-warning, unused-const-variable)
ifdef CONFIG_FRAME_POINTER
KBUILD_CFLAGS	+= -fno-omit-frame-pointer -fno-optimize-sibling-calls
else
# Some targets (ARM with Thumb2, for example), can't be built with frame
# pointers.  For those, we don't have FUNCTION_TRACER automatically
# select FRAME_POINTER.  However, FUNCTION_TRACER adds -pg, and this is
# incompatible with -fomit-frame-pointer with current GCC, so we don't use
# -fomit-frame-pointer with FUNCTION_TRACER.
ifndef CONFIG_FUNCTION_TRACER
KBUILD_CFLAGS	+= -fomit-frame-pointer
endif
endif

# Initialize all stack variables with a pattern, if desired.
ifdef CONFIG_INIT_STACK_ALL
KBUILD_CFLAGS	+= -ftrivial-auto-var-init=pattern
endif

DEBUG_CFLAGS	:= $(call cc-option, -fno-var-tracking-assignments)

ifdef CONFIG_DEBUG_INFO
ifdef CONFIG_DEBUG_INFO_SPLIT
DEBUG_CFLAGS	+= -gsplit-dwarf
else
DEBUG_CFLAGS	+= -g
endif
KBUILD_AFLAGS	+= -Wa,-gdwarf-2
endif
ifdef CONFIG_DEBUG_INFO_DWARF4
DEBUG_CFLAGS	+= -gdwarf-4
endif

ifdef CONFIG_DEBUG_INFO_REDUCED
DEBUG_CFLAGS	+= $(call cc-option, -femit-struct-debug-baseonly) \
		   $(call cc-option,-fno-var-tracking)
endif

ifdef CONFIG_DEBUG_INFO_COMPRESSED
DEBUG_CFLAGS	+= -gz=zlib
<<<<<<< HEAD
KBUILD_AFLAGS	+= -Wa,--compress-debug-sections=zlib
=======
KBUILD_AFLAGS	+= -gz=zlib
>>>>>>> 84569f32
KBUILD_LDFLAGS	+= --compress-debug-sections=zlib
endif

KBUILD_CFLAGS += $(DEBUG_CFLAGS)
export DEBUG_CFLAGS

ifdef CONFIG_FUNCTION_TRACER
ifdef CONFIG_FTRACE_MCOUNT_RECORD
  # gcc 5 supports generating the mcount tables directly
  ifeq ($(call cc-option-yn,-mrecord-mcount),y)
    CC_FLAGS_FTRACE	+= -mrecord-mcount
    export CC_USING_RECORD_MCOUNT := 1
  endif
  ifdef CONFIG_HAVE_NOP_MCOUNT
    ifeq ($(call cc-option-yn, -mnop-mcount),y)
      CC_FLAGS_FTRACE	+= -mnop-mcount
      CC_FLAGS_USING	+= -DCC_USING_NOP_MCOUNT
    endif
  endif
endif
ifdef CONFIG_HAVE_FENTRY
  ifeq ($(call cc-option-yn, -mfentry),y)
    CC_FLAGS_FTRACE	+= -mfentry
    CC_FLAGS_USING	+= -DCC_USING_FENTRY
  endif
endif
export CC_FLAGS_FTRACE
KBUILD_CFLAGS	+= $(CC_FLAGS_FTRACE) $(CC_FLAGS_USING)
KBUILD_AFLAGS	+= $(CC_FLAGS_USING)
ifdef CONFIG_DYNAMIC_FTRACE
	ifdef CONFIG_HAVE_C_RECORDMCOUNT
		BUILD_C_RECORDMCOUNT := y
		export BUILD_C_RECORDMCOUNT
	endif
endif
endif

# We trigger additional mismatches with less inlining
ifdef CONFIG_DEBUG_SECTION_MISMATCH
KBUILD_CFLAGS += $(call cc-option, -fno-inline-functions-called-once)
endif

ifdef CONFIG_LD_DEAD_CODE_DATA_ELIMINATION
KBUILD_CFLAGS_KERNEL += -ffunction-sections -fdata-sections
LDFLAGS_vmlinux += --gc-sections
endif

ifdef CONFIG_LIVEPATCH
KBUILD_CFLAGS += $(call cc-option, -flive-patching=inline-clone)
endif

ifdef CONFIG_SHADOW_CALL_STACK
CC_FLAGS_SCS	:= -fsanitize=shadow-call-stack
KBUILD_CFLAGS	+= $(CC_FLAGS_SCS)
export CC_FLAGS_SCS
endif

# arch Makefile may override CC so keep this after arch Makefile is included
NOSTDINC_FLAGS += -nostdinc -isystem $(shell $(CC) -print-file-name=include)

# warn about C99 declaration after statement
KBUILD_CFLAGS += -Wdeclaration-after-statement

# Variable Length Arrays (VLAs) should not be used anywhere in the kernel
KBUILD_CFLAGS += -Wvla

# disable pointer signed / unsigned warnings in gcc 4.0
KBUILD_CFLAGS += -Wno-pointer-sign

# disable stringop warnings in gcc 8+
KBUILD_CFLAGS += $(call cc-disable-warning, stringop-truncation)

# We'll want to enable this eventually, but it's not going away for 5.7 at least
KBUILD_CFLAGS += $(call cc-disable-warning, zero-length-bounds)
KBUILD_CFLAGS += $(call cc-disable-warning, array-bounds)
KBUILD_CFLAGS += $(call cc-disable-warning, stringop-overflow)

# Another good warning that we'll want to enable eventually
KBUILD_CFLAGS += $(call cc-disable-warning, restrict)

# Enabled with W=2, disabled by default as noisy
KBUILD_CFLAGS += $(call cc-disable-warning, maybe-uninitialized)

# disable invalid "can't wrap" optimizations for signed / pointers
KBUILD_CFLAGS	+= $(call cc-option,-fno-strict-overflow)

# clang sets -fmerge-all-constants by default as optimization, but this
# is non-conforming behavior for C and in fact breaks the kernel, so we
# need to disable it here generally.
KBUILD_CFLAGS	+= $(call cc-option,-fno-merge-all-constants)

# for gcc -fno-merge-all-constants disables everything, but it is fine
# to have actual conforming behavior enabled.
KBUILD_CFLAGS	+= $(call cc-option,-fmerge-constants)

# Make sure -fstack-check isn't enabled (like gentoo apparently did)
KBUILD_CFLAGS  += $(call cc-option,-fno-stack-check,)

# conserve stack if available
KBUILD_CFLAGS   += $(call cc-option,-fconserve-stack)

# Prohibit date/time macros, which would make the build non-deterministic
KBUILD_CFLAGS   += $(call cc-option,-Werror=date-time)

# enforce correct pointer usage
KBUILD_CFLAGS   += $(call cc-option,-Werror=incompatible-pointer-types)

# Require designated initializers for all marked structures
KBUILD_CFLAGS   += $(call cc-option,-Werror=designated-init)

# change __FILE__ to the relative path from the srctree
KBUILD_CFLAGS	+= $(call cc-option,-fmacro-prefix-map=$(srctree)/=)

# ensure -fcf-protection is disabled when using retpoline as it is
# incompatible with -mindirect-branch=thunk-extern
ifdef CONFIG_RETPOLINE
KBUILD_CFLAGS += $(call cc-option,-fcf-protection=none)
endif

include scripts/Makefile.kasan
include scripts/Makefile.extrawarn
include scripts/Makefile.ubsan
include scripts/Makefile.kcsan

# Add user supplied CPPFLAGS, AFLAGS and CFLAGS as the last assignments
KBUILD_CPPFLAGS += $(KCPPFLAGS)
KBUILD_AFLAGS   += $(KAFLAGS)
KBUILD_CFLAGS   += $(KCFLAGS)

KBUILD_LDFLAGS_MODULE += --build-id
LDFLAGS_vmlinux += --build-id

ifeq ($(CONFIG_STRIP_ASM_SYMS),y)
LDFLAGS_vmlinux	+= $(call ld-option, -X,)
endif

ifeq ($(CONFIG_RELR),y)
LDFLAGS_vmlinux	+= --pack-dyn-relocs=relr
endif

# Align the bit size of userspace programs with the kernel
<<<<<<< HEAD
KBUILD_USERCFLAGS  += $(filter -m32 -m64, $(KBUILD_CFLAGS))
KBUILD_USERLDFLAGS += $(filter -m32 -m64, $(KBUILD_CFLAGS))
=======
KBUILD_USERCFLAGS  += $(filter -m32 -m64 --target=%, $(KBUILD_CFLAGS))
KBUILD_USERLDFLAGS += $(filter -m32 -m64 --target=%, $(KBUILD_CFLAGS))
>>>>>>> 84569f32

# make the checker run with the right architecture
CHECKFLAGS += --arch=$(ARCH)

# insure the checker run with the right endianness
CHECKFLAGS += $(if $(CONFIG_CPU_BIG_ENDIAN),-mbig-endian,-mlittle-endian)

# the checker needs the correct machine size
CHECKFLAGS += $(if $(CONFIG_64BIT),-m64,-m32)

# Default kernel image to build when no specific target is given.
# KBUILD_IMAGE may be overruled on the command line or
# set in the environment
# Also any assignments in arch/$(ARCH)/Makefile take precedence over
# this default value
export KBUILD_IMAGE ?= vmlinux

#
# INSTALL_PATH specifies where to place the updated kernel and system map
# images. Default is /boot, but you can set it to other values
export	INSTALL_PATH ?= /boot

#
# INSTALL_DTBS_PATH specifies a prefix for relocations required by build roots.
# Like INSTALL_MOD_PATH, it isn't defined in the Makefile, but can be passed as
# an argument if needed. Otherwise it defaults to the kernel install path
#
export INSTALL_DTBS_PATH ?= $(INSTALL_PATH)/dtbs/$(KERNELRELEASE)

#
# INSTALL_MOD_PATH specifies a prefix to MODLIB for module directory
# relocations required by build roots.  This is not defined in the
# makefile but the argument can be passed to make if needed.
#

MODLIB	= $(INSTALL_MOD_PATH)/lib/modules/$(KERNELRELEASE)
export MODLIB

#
# INSTALL_MOD_STRIP, if defined, will cause modules to be
# stripped after they are installed.  If INSTALL_MOD_STRIP is '1', then
# the default option --strip-debug will be used.  Otherwise,
# INSTALL_MOD_STRIP value will be used as the options to the strip command.

ifdef INSTALL_MOD_STRIP
ifeq ($(INSTALL_MOD_STRIP),1)
mod_strip_cmd = $(STRIP) --strip-debug
else
mod_strip_cmd = $(STRIP) $(INSTALL_MOD_STRIP)
endif # INSTALL_MOD_STRIP=1
else
mod_strip_cmd = true
endif # INSTALL_MOD_STRIP
export mod_strip_cmd

# CONFIG_MODULE_COMPRESS, if defined, will cause module to be compressed
# after they are installed in agreement with CONFIG_MODULE_COMPRESS_GZIP
# or CONFIG_MODULE_COMPRESS_XZ.

mod_compress_cmd = true
ifdef CONFIG_MODULE_COMPRESS
  ifdef CONFIG_MODULE_COMPRESS_GZIP
    mod_compress_cmd = $(KGZIP) -n -f
  endif # CONFIG_MODULE_COMPRESS_GZIP
  ifdef CONFIG_MODULE_COMPRESS_XZ
    mod_compress_cmd = $(XZ) -f
  endif # CONFIG_MODULE_COMPRESS_XZ
endif # CONFIG_MODULE_COMPRESS
export mod_compress_cmd

ifdef CONFIG_MODULE_SIG_ALL
$(eval $(call config_filename,MODULE_SIG_KEY))

mod_sign_cmd = scripts/sign-file $(CONFIG_MODULE_SIG_HASH) $(MODULE_SIG_KEY_SRCPREFIX)$(CONFIG_MODULE_SIG_KEY) certs/signing_key.x509
else
mod_sign_cmd = true
endif
export mod_sign_cmd

HOST_LIBELF_LIBS = $(shell pkg-config libelf --libs 2>/dev/null || echo -lelf)

ifdef CONFIG_STACK_VALIDATION
  has_libelf := $(call try-run,\
		echo "int main() {}" | $(HOSTCC) -xc -o /dev/null $(HOST_LIBELF_LIBS) -,1,0)
  ifeq ($(has_libelf),1)
    objtool_target := tools/objtool FORCE
  else
    SKIP_STACK_VALIDATION := 1
    export SKIP_STACK_VALIDATION
  endif
endif

PHONY += prepare0

export MODORDER := $(extmod-prefix)modules.order
export MODULES_NSDEPS := $(extmod-prefix)modules.nsdeps

ifeq ($(KBUILD_EXTMOD),)
core-y		+= kernel/ certs/ mm/ fs/ ipc/ security/ crypto/ block/

vmlinux-dirs	:= $(patsubst %/,%,$(filter %/, \
		     $(core-y) $(core-m) $(drivers-y) $(drivers-m) \
		     $(libs-y) $(libs-m)))

vmlinux-alldirs	:= $(sort $(vmlinux-dirs) Documentation \
		     $(patsubst %/,%,$(filter %/, $(core-) \
			$(drivers-) $(libs-))))

subdir-modorder := $(addsuffix modules.order,$(filter %/, \
			$(core-y) $(core-m) $(libs-y) $(libs-m) \
			$(drivers-y) $(drivers-m)))

build-dirs	:= $(vmlinux-dirs)
clean-dirs	:= $(vmlinux-alldirs)

# Externally visible symbols (used by link-vmlinux.sh)
KBUILD_VMLINUX_OBJS := $(head-y) $(patsubst %/,%/built-in.a, $(core-y))
KBUILD_VMLINUX_OBJS += $(addsuffix built-in.a, $(filter %/, $(libs-y)))
ifdef CONFIG_MODULES
KBUILD_VMLINUX_OBJS += $(patsubst %/, %/lib.a, $(filter %/, $(libs-y)))
KBUILD_VMLINUX_LIBS := $(filter-out %/, $(libs-y))
else
KBUILD_VMLINUX_LIBS := $(patsubst %/,%/lib.a, $(libs-y))
endif
KBUILD_VMLINUX_OBJS += $(patsubst %/,%/built-in.a, $(drivers-y))

export KBUILD_VMLINUX_OBJS KBUILD_VMLINUX_LIBS
export KBUILD_LDS          := arch/$(SRCARCH)/kernel/vmlinux.lds
export LDFLAGS_vmlinux
# used by scripts/Makefile.package
export KBUILD_ALLDIRS := $(sort $(filter-out arch/%,$(vmlinux-alldirs)) LICENSES arch include scripts tools)

vmlinux-deps := $(KBUILD_LDS) $(KBUILD_VMLINUX_OBJS) $(KBUILD_VMLINUX_LIBS)

# Recurse until adjust_autoksyms.sh is satisfied
PHONY += autoksyms_recursive
ifdef CONFIG_TRIM_UNUSED_KSYMS
# For the kernel to actually contain only the needed exported symbols,
# we have to build modules as well to determine what those symbols are.
# (this can be evaluated only once include/config/auto.conf has been included)
KBUILD_MODULES := 1

autoksyms_recursive: descend modules.order
	$(Q)$(CONFIG_SHELL) $(srctree)/scripts/adjust_autoksyms.sh \
	  "$(MAKE) -f $(srctree)/Makefile vmlinux"
endif

autoksyms_h := $(if $(CONFIG_TRIM_UNUSED_KSYMS), include/generated/autoksyms.h)

quiet_cmd_autoksyms_h = GEN     $@
      cmd_autoksyms_h = mkdir -p $(dir $@); \
			$(CONFIG_SHELL) $(srctree)/scripts/gen_autoksyms.sh $@

$(autoksyms_h):
	$(call cmd,autoksyms_h)

ARCH_POSTLINK := $(wildcard $(srctree)/arch/$(SRCARCH)/Makefile.postlink)

# Final link of vmlinux with optional arch pass after final link
cmd_link-vmlinux =                                                 \
	$(CONFIG_SHELL) $< $(LD) $(KBUILD_LDFLAGS) $(LDFLAGS_vmlinux) ;    \
	$(if $(ARCH_POSTLINK), $(MAKE) -f $(ARCH_POSTLINK) $@, true)

vmlinux: scripts/link-vmlinux.sh autoksyms_recursive $(vmlinux-deps) FORCE
	+$(call if_changed,link-vmlinux)

targets := vmlinux

# The actual objects are generated when descending,
# make sure no implicit rule kicks in
$(sort $(vmlinux-deps) $(subdir-modorder)): descend ;

filechk_kernel.release = \
	echo "$(KERNELVERSION)$$($(CONFIG_SHELL) $(srctree)/scripts/setlocalversion $(srctree))"

# Store (new) KERNELRELEASE string in include/config/kernel.release
include/config/kernel.release: FORCE
	$(call filechk,kernel.release)

# Additional helpers built in scripts/
# Carefully list dependencies so we do not try to build scripts twice
# in parallel
PHONY += scripts
scripts: scripts_basic scripts_dtc
	$(Q)$(MAKE) $(build)=$(@)

# Things we need to do before we recursively start building the kernel
# or the modules are listed in "prepare".
# A multi level approach is used. prepareN is processed before prepareN-1.
# archprepare is used in arch Makefiles and when processed asm symlink,
# version.h and scripts_basic is processed / created.

PHONY += prepare archprepare

archprepare: outputmakefile archheaders archscripts scripts include/config/kernel.release \
	asm-generic $(version_h) $(autoksyms_h) include/generated/utsrelease.h \
	include/generated/autoconf.h

prepare0: archprepare
	$(Q)$(MAKE) $(build)=scripts/mod
	$(Q)$(MAKE) $(build)=.

# All the preparing..
prepare: prepare0 prepare-objtool

# Support for using generic headers in asm-generic
asm-generic := -f $(srctree)/scripts/Makefile.asm-generic obj

PHONY += asm-generic uapi-asm-generic
asm-generic: uapi-asm-generic
	$(Q)$(MAKE) $(asm-generic)=arch/$(SRCARCH)/include/generated/asm \
	generic=include/asm-generic
uapi-asm-generic:
	$(Q)$(MAKE) $(asm-generic)=arch/$(SRCARCH)/include/generated/uapi/asm \
	generic=include/uapi/asm-generic

PHONY += prepare-objtool
prepare-objtool: $(objtool_target)
ifeq ($(SKIP_STACK_VALIDATION),1)
ifdef CONFIG_UNWINDER_ORC
	@echo "error: Cannot generate ORC metadata for CONFIG_UNWINDER_ORC=y, please install libelf-dev, libelf-devel or elfutils-libelf-devel" >&2
	@false
else
	@echo "warning: Cannot use CONFIG_STACK_VALIDATION=y, please install libelf-dev, libelf-devel or elfutils-libelf-devel" >&2
endif
endif

# Generate some files
# ---------------------------------------------------------------------------

# KERNELRELEASE can change from a few different places, meaning version.h
# needs to be updated, so this check is forced on all builds

uts_len := 64
define filechk_utsrelease.h
	if [ `echo -n "$(KERNELRELEASE)" | wc -c ` -gt $(uts_len) ]; then \
	  echo '"$(KERNELRELEASE)" exceeds $(uts_len) characters' >&2;    \
	  exit 1;                                                         \
	fi;                                                               \
	echo \#define UTS_RELEASE \"$(KERNELRELEASE)\"
endef

define filechk_version.h
	echo \#define LINUX_VERSION_CODE $(shell                         \
	expr $(VERSION) \* 65536 + 0$(PATCHLEVEL) \* 256 + 0$(SUBLEVEL)); \
	echo '#define KERNEL_VERSION(a,b,c) (((a) << 16) + ((b) << 8) + (c))'
endef

$(version_h): FORCE
	$(call filechk,version.h)
	$(Q)rm -f $(old_version_h)

include/generated/utsrelease.h: include/config/kernel.release FORCE
	$(call filechk,utsrelease.h)

PHONY += headerdep
headerdep:
	$(Q)find $(srctree)/include/ -name '*.h' | xargs --max-args 1 \
	$(srctree)/scripts/headerdep.pl -I$(srctree)/include

# ---------------------------------------------------------------------------
# Kernel headers

#Default location for installed headers
export INSTALL_HDR_PATH = $(objtree)/usr

quiet_cmd_headers_install = INSTALL $(INSTALL_HDR_PATH)/include
      cmd_headers_install = \
	mkdir -p $(INSTALL_HDR_PATH); \
	rsync -mrl --include='*/' --include='*\.h' --exclude='*' \
	usr/include $(INSTALL_HDR_PATH)

PHONY += headers_install
headers_install: headers
	$(call cmd,headers_install)

PHONY += archheaders archscripts

hdr-inst := -f $(srctree)/scripts/Makefile.headersinst obj

PHONY += headers
headers: $(version_h) scripts_unifdef uapi-asm-generic archheaders archscripts
	$(if $(wildcard $(srctree)/arch/$(SRCARCH)/include/uapi/asm/Kbuild),, \
	  $(error Headers not exportable for the $(SRCARCH) architecture))
	$(Q)$(MAKE) $(hdr-inst)=include/uapi
	$(Q)$(MAKE) $(hdr-inst)=arch/$(SRCARCH)/include/uapi

# Deprecated. It is no-op now.
PHONY += headers_check
headers_check:
	@:

ifdef CONFIG_HEADERS_INSTALL
prepare: headers
endif

PHONY += scripts_unifdef
scripts_unifdef: scripts_basic
	$(Q)$(MAKE) $(build)=scripts scripts/unifdef

# ---------------------------------------------------------------------------
# Kernel selftest

PHONY += kselftest
kselftest:
	$(Q)$(MAKE) -C $(srctree)/tools/testing/selftests run_tests

kselftest-%: FORCE
	$(Q)$(MAKE) -C $(srctree)/tools/testing/selftests $*

PHONY += kselftest-merge
kselftest-merge:
	$(if $(wildcard $(objtree)/.config),, $(error No .config exists, config your kernel first!))
	$(Q)find $(srctree)/tools/testing/selftests -name config | \
		xargs $(srctree)/scripts/kconfig/merge_config.sh -m $(objtree)/.config
	$(Q)$(MAKE) -f $(srctree)/Makefile olddefconfig

# ---------------------------------------------------------------------------
# Devicetree files

ifneq ($(wildcard $(srctree)/arch/$(SRCARCH)/boot/dts/),)
dtstree := arch/$(SRCARCH)/boot/dts
endif

ifneq ($(dtstree),)

%.dtb: include/config/kernel.release scripts_dtc
	$(Q)$(MAKE) $(build)=$(dtstree) $(dtstree)/$@

PHONY += dtbs dtbs_install dtbs_check
dtbs: include/config/kernel.release scripts_dtc
	$(Q)$(MAKE) $(build)=$(dtstree)

ifneq ($(filter dtbs_check, $(MAKECMDGOALS)),)
export CHECK_DTBS=y
dtbs: dt_binding_check
endif

dtbs_check: dtbs

dtbs_install:
	$(Q)$(MAKE) $(dtbinst)=$(dtstree) dst=$(INSTALL_DTBS_PATH)

ifdef CONFIG_OF_EARLY_FLATTREE
all: dtbs
endif

endif

PHONY += scripts_dtc
scripts_dtc: scripts_basic
	$(Q)$(MAKE) $(build)=scripts/dtc

ifneq ($(filter dt_binding_check, $(MAKECMDGOALS)),)
export CHECK_DT_BINDING=y
endif

PHONY += dt_binding_check
dt_binding_check: scripts_dtc
	$(Q)$(MAKE) $(build)=Documentation/devicetree/bindings

# ---------------------------------------------------------------------------
# Modules

# install modules.builtin regardless of CONFIG_MODULES
PHONY += _builtin_inst_
_builtin_inst_:
	@mkdir -p $(MODLIB)/
	@cp -f modules.builtin $(MODLIB)/
	@cp -f $(objtree)/modules.builtin.modinfo $(MODLIB)/

PHONY += install
install: _builtin_inst_

ifdef CONFIG_MODULES

# By default, build modules as well

all: modules

# When we're building modules with modversions, we need to consider
# the built-in objects during the descend as well, in order to
# make sure the checksums are up to date before we record them.
ifdef CONFIG_MODVERSIONS
  KBUILD_BUILTIN := 1
endif

# Build modules
#
# A module can be listed more than once in obj-m resulting in
# duplicate lines in modules.order files.  Those are removed
# using awk while concatenating to the final file.

PHONY += modules
modules: $(if $(KBUILD_BUILTIN),vmlinux) modules_check
	$(Q)$(MAKE) -f $(srctree)/scripts/Makefile.modpost

PHONY += modules_check
modules_check: modules.order
	$(Q)$(CONFIG_SHELL) $(srctree)/scripts/modules-check.sh $<

cmd_modules_order = $(AWK) '!x[$$0]++' $(real-prereqs) > $@

modules.order: $(subdir-modorder) FORCE
	$(call if_changed,modules_order)

targets += modules.order

# Target to prepare building external modules
PHONY += modules_prepare
modules_prepare: prepare

# Target to install modules
PHONY += modules_install
modules_install: _modinst_ _modinst_post

PHONY += _modinst_
_modinst_: _builtin_inst_
	@rm -rf $(MODLIB)/kernel
	@rm -f $(MODLIB)/source
	@mkdir -p $(MODLIB)/kernel
	@ln -s $(abspath $(srctree)) $(MODLIB)/source
	@if [ ! $(objtree) -ef  $(MODLIB)/build ]; then \
		rm -f $(MODLIB)/build ; \
		ln -s $(CURDIR) $(MODLIB)/build ; \
	fi
	@sed 's:^:kernel/:' modules.order > $(MODLIB)/modules.order
	$(Q)$(MAKE) -f $(srctree)/scripts/Makefile.modinst

# This depmod is only for convenience to give the initial
# boot a modules.dep even before / is mounted read-write.  However the
# boot script depmod is the master version.
PHONY += _modinst_post
_modinst_post: _modinst_
	$(call cmd,depmod)

ifeq ($(CONFIG_MODULE_SIG), y)
PHONY += modules_sign
modules_sign:
	$(Q)$(MAKE) -f $(srctree)/scripts/Makefile.modsign
endif

else # CONFIG_MODULES

# Modules not configured
# ---------------------------------------------------------------------------

PHONY += modules modules_install
modules modules_install:
	@echo >&2
	@echo >&2 "The present kernel configuration has modules disabled."
	@echo >&2 "Type 'make config' and enable loadable module support."
	@echo >&2 "Then build a kernel with module support enabled."
	@echo >&2
	@exit 1

endif # CONFIG_MODULES

###
# Cleaning is done on three levels.
# make clean     Delete most generated files
#                Leave enough to build external modules
# make mrproper  Delete the current configuration, and all generated files
# make distclean Remove editor backup files, patch leftover files and the like

# Directories & files removed with 'make clean'
CLEAN_FILES += include/ksym vmlinux.symvers \
	       modules.builtin modules.builtin.modinfo modules.nsdeps

# Directories & files removed with 'make mrproper'
MRPROPER_FILES += include/config include/generated          \
		  arch/$(SRCARCH)/include/generated .tmp_objdiff \
		  debian snap tar-install \
		  .config .config.old .version \
		  Module.symvers \
		  signing_key.pem signing_key.priv signing_key.x509	\
		  x509.genkey extra_certificates signing_key.x509.keyid	\
		  signing_key.x509.signer vmlinux-gdb.py \
		  *.spec

# Directories & files removed with 'make distclean'
DISTCLEAN_FILES += tags TAGS cscope* GPATH GTAGS GRTAGS GSYMS

# clean - Delete most, but leave enough to build external modules
#
clean: rm-files := $(CLEAN_FILES)

PHONY += archclean vmlinuxclean

vmlinuxclean:
	$(Q)$(CONFIG_SHELL) $(srctree)/scripts/link-vmlinux.sh clean
	$(Q)$(if $(ARCH_POSTLINK), $(MAKE) -f $(ARCH_POSTLINK) clean)

clean: archclean vmlinuxclean

# mrproper - Delete all generated files, including .config
#
mrproper: rm-files := $(wildcard $(MRPROPER_FILES))
mrproper-dirs      := $(addprefix _mrproper_,scripts)

PHONY += $(mrproper-dirs) mrproper
$(mrproper-dirs):
	$(Q)$(MAKE) $(clean)=$(patsubst _mrproper_%,%,$@)

mrproper: clean $(mrproper-dirs)
	$(call cmd,rmfiles)

# distclean
#
distclean: rm-files := $(wildcard $(DISTCLEAN_FILES))

PHONY += distclean

distclean: mrproper
	$(call cmd,rmfiles)
	@find $(srctree) $(RCS_FIND_IGNORE) \
		\( -name '*.orig' -o -name '*.rej' -o -name '*~' \
		-o -name '*.bak' -o -name '#*#' -o -name '*%' \
		-o -name 'core' \) \
		-type f -print | xargs rm -f


# Packaging of the kernel to various formats
# ---------------------------------------------------------------------------

%src-pkg: FORCE
	$(Q)$(MAKE) -f $(srctree)/scripts/Makefile.package $@
%pkg: include/config/kernel.release FORCE
	$(Q)$(MAKE) -f $(srctree)/scripts/Makefile.package $@

# Brief documentation of the typical targets used
# ---------------------------------------------------------------------------

boards := $(wildcard $(srctree)/arch/$(SRCARCH)/configs/*_defconfig)
boards := $(sort $(notdir $(boards)))
board-dirs := $(dir $(wildcard $(srctree)/arch/$(SRCARCH)/configs/*/*_defconfig))
board-dirs := $(sort $(notdir $(board-dirs:/=)))

PHONY += help
help:
	@echo  'Cleaning targets:'
	@echo  '  clean		  - Remove most generated files but keep the config and'
	@echo  '                    enough build support to build external modules'
	@echo  '  mrproper	  - Remove all generated files + config + various backup files'
	@echo  '  distclean	  - mrproper + remove editor backup and patch files'
	@echo  ''
	@echo  'Configuration targets:'
	@$(MAKE) -f $(srctree)/scripts/kconfig/Makefile help
	@echo  ''
	@echo  'Other generic targets:'
	@echo  '  all		  - Build all targets marked with [*]'
	@echo  '* vmlinux	  - Build the bare kernel'
	@echo  '* modules	  - Build all modules'
	@echo  '  modules_install - Install all modules to INSTALL_MOD_PATH (default: /)'
	@echo  '  dir/            - Build all files in dir and below'
	@echo  '  dir/file.[ois]  - Build specified target only'
	@echo  '  dir/file.ll     - Build the LLVM assembly file'
	@echo  '                    (requires compiler support for LLVM assembly generation)'
	@echo  '  dir/file.lst    - Build specified mixed source/assembly target only'
	@echo  '                    (requires a recent binutils and recent build (System.map))'
	@echo  '  dir/file.ko     - Build module including final link'
	@echo  '  modules_prepare - Set up for building external modules'
	@echo  '  tags/TAGS	  - Generate tags file for editors'
	@echo  '  cscope	  - Generate cscope index'
	@echo  '  gtags           - Generate GNU GLOBAL index'
	@echo  '  kernelrelease	  - Output the release version string (use with make -s)'
	@echo  '  kernelversion	  - Output the version stored in Makefile (use with make -s)'
	@echo  '  image_name	  - Output the image name (use with make -s)'
	@echo  '  headers_install - Install sanitised kernel headers to INSTALL_HDR_PATH'; \
	 echo  '                    (default: $(INSTALL_HDR_PATH))'; \
	 echo  ''
	@echo  'Static analysers:'
	@echo  '  checkstack      - Generate a list of stack hogs'
	@echo  '  namespacecheck  - Name space analysis on compiled kernel'
	@echo  '  versioncheck    - Sanity check on version.h usage'
	@echo  '  includecheck    - Check for duplicate included header files'
	@echo  '  export_report   - List the usages of all exported symbols'
	@echo  '  headerdep       - Detect inclusion cycles in headers'
	@echo  '  coccicheck      - Check with Coccinelle'
	@echo  ''
	@echo  'Tools:'
	@echo  '  nsdeps          - Generate missing symbol namespace dependencies'
	@echo  ''
	@echo  'Kernel selftest:'
	@echo  '  kselftest         - Build and run kernel selftest'
	@echo  '                      Build, install, and boot kernel before'
	@echo  '                      running kselftest on it'
	@echo  '                      Run as root for full coverage'
	@echo  '  kselftest-all     - Build kernel selftest'
	@echo  '  kselftest-install - Build and install kernel selftest'
	@echo  '  kselftest-clean   - Remove all generated kselftest files'
	@echo  '  kselftest-merge   - Merge all the config dependencies of'
	@echo  '		      kselftest to existing .config.'
	@echo  ''
	@$(if $(dtstree), \
		echo 'Devicetree:'; \
		echo '* dtbs             - Build device tree blobs for enabled boards'; \
		echo '  dtbs_install     - Install dtbs to $(INSTALL_DTBS_PATH)'; \
		echo '  dt_binding_check - Validate device tree binding documents'; \
		echo '  dtbs_check       - Validate device tree source files';\
		echo '')

	@echo 'Userspace tools targets:'
	@echo '  use "make tools/help"'
	@echo '  or  "cd tools; make help"'
	@echo  ''
	@echo  'Kernel packaging:'
	@$(MAKE) -f $(srctree)/scripts/Makefile.package help
	@echo  ''
	@echo  'Documentation targets:'
	@$(MAKE) -f $(srctree)/Documentation/Makefile dochelp
	@echo  ''
	@echo  'Architecture specific targets ($(SRCARCH)):'
	@$(if $(archhelp),$(archhelp),\
		echo '  No architecture specific help defined for $(SRCARCH)')
	@echo  ''
	@$(if $(boards), \
		$(foreach b, $(boards), \
		printf "  %-27s - Build for %s\\n" $(b) $(subst _defconfig,,$(b));) \
		echo '')
	@$(if $(board-dirs), \
		$(foreach b, $(board-dirs), \
		printf "  %-16s - Show %s-specific targets\\n" help-$(b) $(b);) \
		printf "  %-16s - Show all of the above\\n" help-boards; \
		echo '')

	@echo  '  make V=0|1 [targets] 0 => quiet build (default), 1 => verbose build'
	@echo  '  make V=2   [targets] 2 => give reason for rebuild of target'
	@echo  '  make O=dir [targets] Locate all output files in "dir", including .config'
	@echo  '  make C=1   [targets] Check re-compiled c source with $$CHECK'
	@echo  '                       (sparse by default)'
	@echo  '  make C=2   [targets] Force check of all c source with $$CHECK'
	@echo  '  make RECORDMCOUNT_WARN=1 [targets] Warn about ignored mcount sections'
	@echo  '  make W=n   [targets] Enable extra build checks, n=1,2,3 where'
	@echo  '		1: warnings which may be relevant and do not occur too often'
	@echo  '		2: warnings which occur quite often but may still be relevant'
	@echo  '		3: more obscure warnings, can most likely be ignored'
	@echo  '		Multiple levels can be combined with W=12 or W=123'
	@echo  ''
	@echo  'Execute "make" or "make all" to build all targets marked with [*] '
	@echo  'For further info see the ./README file'


help-board-dirs := $(addprefix help-,$(board-dirs))

help-boards: $(help-board-dirs)

boards-per-dir = $(sort $(notdir $(wildcard $(srctree)/arch/$(SRCARCH)/configs/$*/*_defconfig)))

$(help-board-dirs): help-%:
	@echo  'Architecture specific targets ($(SRCARCH) $*):'
	@$(if $(boards-per-dir), \
		$(foreach b, $(boards-per-dir), \
		printf "  %-24s - Build for %s\\n" $*/$(b) $(subst _defconfig,,$(b));) \
		echo '')


# Documentation targets
# ---------------------------------------------------------------------------
DOC_TARGETS := xmldocs latexdocs pdfdocs htmldocs epubdocs cleandocs \
	       linkcheckdocs dochelp refcheckdocs
PHONY += $(DOC_TARGETS)
$(DOC_TARGETS):
	$(Q)$(MAKE) $(build)=Documentation $@

# Misc
# ---------------------------------------------------------------------------

PHONY += scripts_gdb
scripts_gdb: prepare0
	$(Q)$(MAKE) $(build)=scripts/gdb
	$(Q)ln -fsn $(abspath $(srctree)/scripts/gdb/vmlinux-gdb.py)

ifdef CONFIG_GDB_SCRIPTS
all: scripts_gdb
endif

else # KBUILD_EXTMOD

###
# External module support.
# When building external modules the kernel used as basis is considered
# read-only, and no consistency checks are made and the make
# system is not used on the basis kernel. If updates are required
# in the basis kernel ordinary make commands (without M=...) must
# be used.
#
# The following are the only valid targets when building external
# modules.
# make M=dir clean     Delete all automatically generated files
# make M=dir modules   Make all modules in specified dir
# make M=dir	       Same as 'make M=dir modules'
# make M=dir modules_install
#                      Install the modules built in the module directory
#                      Assumes install directory is already created

# We are always building modules
KBUILD_MODULES := 1

build-dirs := $(KBUILD_EXTMOD)
PHONY += modules
modules: descend
	$(Q)$(MAKE) -f $(srctree)/scripts/Makefile.modpost

PHONY += modules_install
modules_install: _emodinst_ _emodinst_post

install-dir := $(if $(INSTALL_MOD_DIR),$(INSTALL_MOD_DIR),extra)
PHONY += _emodinst_
_emodinst_:
	$(Q)mkdir -p $(MODLIB)/$(install-dir)
	$(Q)$(MAKE) -f $(srctree)/scripts/Makefile.modinst

PHONY += _emodinst_post
_emodinst_post: _emodinst_
	$(call cmd,depmod)

clean-dirs := $(KBUILD_EXTMOD)
clean: rm-files := $(KBUILD_EXTMOD)/Module.symvers $(KBUILD_EXTMOD)/modules.nsdeps

PHONY += help
help:
	@echo  '  Building external modules.'
	@echo  '  Syntax: make -C path/to/kernel/src M=$$PWD target'
	@echo  ''
	@echo  '  modules         - default target, build the module(s)'
	@echo  '  modules_install - install the module'
	@echo  '  clean           - remove generated files in module directory only'
	@echo  ''

PHONY += prepare
endif # KBUILD_EXTMOD

# Single targets
# ---------------------------------------------------------------------------
# To build individual files in subdirectories, you can do like this:
#
#   make foo/bar/baz.s
#
# The supported suffixes for single-target are listed in 'single-targets'
#
# To build only under specific subdirectories, you can do like this:
#
#   make foo/bar/baz/

ifdef single-build

# .ko is special because modpost is needed
single-ko := $(sort $(filter %.ko, $(MAKECMDGOALS)))
single-no-ko := $(sort $(patsubst %.ko,%.mod, $(MAKECMDGOALS)))

$(single-ko): single_modpost
	@:
$(single-no-ko): descend
	@:

ifeq ($(KBUILD_EXTMOD),)
# For the single build of in-tree modules, use a temporary file to avoid
# the situation of modules_install installing an invalid modules.order.
MODORDER := .modules.tmp
endif

PHONY += single_modpost
single_modpost: $(single-no-ko)
	$(Q){ $(foreach m, $(single-ko), echo $(extmod-prefix)$m;) } > $(MODORDER)
	$(Q)$(MAKE) -f $(srctree)/scripts/Makefile.modpost

KBUILD_MODULES := 1

export KBUILD_SINGLE_TARGETS := $(addprefix $(extmod-prefix), $(single-no-ko))

# trim unrelated directories
build-dirs := $(foreach d, $(build-dirs), \
			$(if $(filter $(d)/%, $(KBUILD_SINGLE_TARGETS)), $(d)))

endif

ifndef CONFIG_MODULES
KBUILD_MODULES :=
endif

# Handle descending into subdirectories listed in $(build-dirs)
# Preset locale variables to speed up the build process. Limit locale
# tweaks to this spot to avoid wrong language settings when running
# make menuconfig etc.
# Error messages still appears in the original language
PHONY += descend $(build-dirs)
descend: $(build-dirs)
$(build-dirs): prepare
	$(Q)$(MAKE) $(build)=$@ \
	single-build=$(if $(filter-out $@/, $(filter $@/%, $(KBUILD_SINGLE_TARGETS))),1) \
	need-builtin=1 need-modorder=1

clean-dirs := $(addprefix _clean_, $(clean-dirs))
PHONY += $(clean-dirs) clean
$(clean-dirs):
	$(Q)$(MAKE) $(clean)=$(patsubst _clean_%,%,$@)

clean: $(clean-dirs)
	$(call cmd,rmfiles)
	@find $(if $(KBUILD_EXTMOD), $(KBUILD_EXTMOD), .) $(RCS_FIND_IGNORE) \
		\( -name '*.[aios]' -o -name '*.ko' -o -name '.*.cmd' \
		-o -name '*.ko.*' \
		-o -name '*.dtb' -o -name '*.dtb.S' -o -name '*.dt.yaml' \
		-o -name '*.dwo' -o -name '*.lst' \
		-o -name '*.su' -o -name '*.mod' \
		-o -name '.*.d' -o -name '.*.tmp' -o -name '*.mod.c' \
		-o -name '*.lex.c' -o -name '*.tab.[ch]' \
		-o -name '*.asn1.[ch]' \
		-o -name '*.symtypes' -o -name 'modules.order' \
		-o -name '.tmp_*.o.*' \
		-o -name '*.c.[012]*.*' \
		-o -name '*.ll' \
		-o -name '*.gcno' \) -type f -print | xargs rm -f

# Generate tags for editors
# ---------------------------------------------------------------------------
quiet_cmd_tags = GEN     $@
      cmd_tags = $(BASH) $(srctree)/scripts/tags.sh $@

tags TAGS cscope gtags: FORCE
	$(call cmd,tags)

# Script to generate missing namespace dependencies
# ---------------------------------------------------------------------------

PHONY += nsdeps
nsdeps: export KBUILD_NSDEPS=1
nsdeps: modules
	$(Q)$(CONFIG_SHELL) $(srctree)/scripts/nsdeps

# Scripts to check various things for consistency
# ---------------------------------------------------------------------------

PHONY += includecheck versioncheck coccicheck namespacecheck export_report

includecheck:
	find $(srctree)/* $(RCS_FIND_IGNORE) \
		-name '*.[hcS]' -type f -print | sort \
		| xargs $(PERL) -w $(srctree)/scripts/checkincludes.pl

versioncheck:
	find $(srctree)/* $(RCS_FIND_IGNORE) \
		-name '*.[hcS]' -type f -print | sort \
		| xargs $(PERL) -w $(srctree)/scripts/checkversion.pl

coccicheck:
	$(Q)$(BASH) $(srctree)/scripts/$@

namespacecheck:
	$(PERL) $(srctree)/scripts/namespace.pl

export_report:
	$(PERL) $(srctree)/scripts/export_report.pl

PHONY += checkstack kernelrelease kernelversion image_name

# UML needs a little special treatment here.  It wants to use the host
# toolchain, so needs $(SUBARCH) passed to checkstack.pl.  Everyone
# else wants $(ARCH), including people doing cross-builds, which means
# that $(SUBARCH) doesn't work here.
ifeq ($(ARCH), um)
CHECKSTACK_ARCH := $(SUBARCH)
else
CHECKSTACK_ARCH := $(ARCH)
endif
checkstack:
	$(OBJDUMP) -d vmlinux $$(find . -name '*.ko') | \
	$(PERL) $(srctree)/scripts/checkstack.pl $(CHECKSTACK_ARCH)

kernelrelease:
	@echo "$(KERNELVERSION)$$($(CONFIG_SHELL) $(srctree)/scripts/setlocalversion $(srctree))"

kernelversion:
	@echo $(KERNELVERSION)

image_name:
	@echo $(KBUILD_IMAGE)

# Clear a bunch of variables before executing the submake

ifeq ($(quiet),silent_)
tools_silent=s
endif

tools/: FORCE
	$(Q)mkdir -p $(objtree)/tools
	$(Q)$(MAKE) LDFLAGS= MAKEFLAGS="$(tools_silent) $(filter --j% -j,$(MAKEFLAGS))" O=$(abspath $(objtree)) subdir=tools -C $(srctree)/tools/

tools/%: FORCE
	$(Q)mkdir -p $(objtree)/tools
	$(Q)$(MAKE) LDFLAGS= MAKEFLAGS="$(tools_silent) $(filter --j% -j,$(MAKEFLAGS))" O=$(abspath $(objtree)) subdir=tools -C $(srctree)/tools/ $*

quiet_cmd_rmfiles = $(if $(wildcard $(rm-files)),CLEAN   $(wildcard $(rm-files)))
      cmd_rmfiles = rm -rf $(rm-files)

# Run depmod only if we have System.map and depmod is executable
quiet_cmd_depmod = DEPMOD  $(KERNELRELEASE)
      cmd_depmod = $(CONFIG_SHELL) $(srctree)/scripts/depmod.sh $(DEPMOD) \
                   $(KERNELRELEASE)

# read saved command lines for existing targets
existing-targets := $(wildcard $(sort $(targets)))

-include $(foreach f,$(existing-targets),$(dir $(f)).$(notdir $(f)).cmd)

endif # config-build
endif # mixed-build
endif # need-sub-make

PHONY += FORCE
FORCE:

# Declare the contents of the PHONY variable as phony.  We keep that
# information in a variable so we can use it in if_changed and friends.
.PHONY: $(PHONY)<|MERGE_RESOLUTION|>--- conflicted
+++ resolved
@@ -2,7 +2,7 @@
 VERSION = 5
 PATCHLEVEL = 8
 SUBLEVEL = 0
-EXTRAVERSION = -rc1
+EXTRAVERSION = -rc7
 NAME = Kleptomaniac Octopus
 
 # *DOCUMENTATION*
@@ -828,11 +828,7 @@
 
 ifdef CONFIG_DEBUG_INFO_COMPRESSED
 DEBUG_CFLAGS	+= -gz=zlib
-<<<<<<< HEAD
-KBUILD_AFLAGS	+= -Wa,--compress-debug-sections=zlib
-=======
 KBUILD_AFLAGS	+= -gz=zlib
->>>>>>> 84569f32
 KBUILD_LDFLAGS	+= --compress-debug-sections=zlib
 endif
 
@@ -974,13 +970,8 @@
 endif
 
 # Align the bit size of userspace programs with the kernel
-<<<<<<< HEAD
-KBUILD_USERCFLAGS  += $(filter -m32 -m64, $(KBUILD_CFLAGS))
-KBUILD_USERLDFLAGS += $(filter -m32 -m64, $(KBUILD_CFLAGS))
-=======
 KBUILD_USERCFLAGS  += $(filter -m32 -m64 --target=%, $(KBUILD_CFLAGS))
 KBUILD_USERLDFLAGS += $(filter -m32 -m64 --target=%, $(KBUILD_CFLAGS))
->>>>>>> 84569f32
 
 # make the checker run with the right architecture
 CHECKFLAGS += --arch=$(ARCH)
@@ -1345,16 +1336,6 @@
 # ---------------------------------------------------------------------------
 # Modules
 
-# install modules.builtin regardless of CONFIG_MODULES
-PHONY += _builtin_inst_
-_builtin_inst_:
-	@mkdir -p $(MODLIB)/
-	@cp -f modules.builtin $(MODLIB)/
-	@cp -f $(objtree)/modules.builtin.modinfo $(MODLIB)/
-
-PHONY += install
-install: _builtin_inst_
-
 ifdef CONFIG_MODULES
 
 # By default, build modules as well
@@ -1398,7 +1379,7 @@
 modules_install: _modinst_ _modinst_post
 
 PHONY += _modinst_
-_modinst_: _builtin_inst_
+_modinst_:
 	@rm -rf $(MODLIB)/kernel
 	@rm -f $(MODLIB)/source
 	@mkdir -p $(MODLIB)/kernel
@@ -1408,6 +1389,8 @@
 		ln -s $(CURDIR) $(MODLIB)/build ; \
 	fi
 	@sed 's:^:kernel/:' modules.order > $(MODLIB)/modules.order
+	@cp -f modules.builtin $(MODLIB)/
+	@cp -f $(objtree)/modules.builtin.modinfo $(MODLIB)/
 	$(Q)$(MAKE) -f $(srctree)/scripts/Makefile.modinst
 
 # This depmod is only for convenience to give the initial
