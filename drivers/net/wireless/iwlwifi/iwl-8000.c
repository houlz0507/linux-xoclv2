--- conflicted
+++ resolved
@@ -67,11 +67,7 @@
 #include "iwl-agn-hw.h"
 
 /* Highest firmware API version supported */
-<<<<<<< HEAD
-#define IWL8000_UCODE_API_MAX	9
-=======
 #define IWL8000_UCODE_API_MAX	10
->>>>>>> 9e82bf01
 
 /* Oldest version we won't warn about */
 #define IWL8000_UCODE_API_OK	8
