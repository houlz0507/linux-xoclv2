// SPDX-License-Identifier: GPL-2.0
/*
 * Xilinx Alveo FPGA device helper functions
 *
 * Copyright (C) 2020-2021 Xilinx, Inc.
 *
 * Authors:
 *	Cheng Zhen <maxz@xilinx.com>
 */

#include <linux/platform_device.h>
#include <linux/pci.h>
#include <linux/vmalloc.h>
#include "xleaf.h"
#include "subdev_pool.h"
#include "main.h"
#include "metadata.h"

#define DEV_IS_PCI(dev) ((dev)->bus == &pci_bus_type)
static inline struct device *find_root(struct platform_device *pdev)
{
	struct device *d = DEV(pdev);

	while (!DEV_IS_PCI(d))
		d = d->parent;
	return d;
}

/*
 * It represents a holder of a subdev. One holder can repeatedly hold a subdev
 * as long as there is a unhold corresponding to a hold.
 */
struct xrt_subdev_holder {
	struct list_head xsh_holder_list;
	struct device *xsh_holder;
	int xsh_count;
	struct kref xsh_kref;
};

/*
 * It represents a specific instance of platform driver for a subdev, which
 * provides services to its clients (another subdev driver or root driver).
 */
struct xrt_subdev {
	struct list_head xs_dev_list;
	struct list_head xs_holder_list;
	enum xrt_subdev_id xs_id;		/* type of subdev */
	struct platform_device *xs_pdev;	/* a particular subdev inst */
	struct completion xs_holder_comp;
};

static struct xrt_subdev *xrt_subdev_alloc(void)
{
	struct xrt_subdev *sdev = vzalloc(sizeof(*sdev));

	if (!sdev)
		return NULL;

	INIT_LIST_HEAD(&sdev->xs_dev_list);
	INIT_LIST_HEAD(&sdev->xs_holder_list);
	init_completion(&sdev->xs_holder_comp);
	return sdev;
}

static void xrt_subdev_free(struct xrt_subdev *sdev)
{
	vfree(sdev);
}

int xrt_subdev_root_ioctl(struct platform_device *self, u32 cmd, void *arg)
{
	struct device *dev = DEV(self);
	struct xrt_subdev_platdata *pdata = DEV_PDATA(self);

	return (*pdata->xsp_root_cb)(dev->parent, pdata->xsp_root_cb_arg,
				     cmd, arg);
}

/*
 * Subdev common sysfs nodes.
 */
static ssize_t holders_show(struct device *dev,
			    struct device_attribute *attr, char *buf)
{
	ssize_t len;
	struct platform_device *pdev = to_platform_device(dev);
	struct xrt_root_ioctl_get_holders holders = { pdev, buf, 1024 };

	len = xrt_subdev_root_ioctl(pdev, XRT_ROOT_GET_LEAF_HOLDERS, &holders);
	if (len >= holders.xpigh_holder_buf_len)
		return len;
	buf[len] = '\n';
	return len + 1;
}
static DEVICE_ATTR_RO(holders);

static struct attribute *xrt_subdev_attrs[] = {
	&dev_attr_holders.attr,
	NULL,
};

static ssize_t metadata_output(struct file *filp, struct kobject *kobj,
			       struct bin_attribute *attr, char *buf,
			       loff_t off, size_t count)
{
	struct device *dev = kobj_to_dev(kobj);
	struct platform_device *pdev = to_platform_device(dev);
	struct xrt_subdev_platdata *pdata = DEV_PDATA(pdev);
	unsigned char *blob;
	unsigned long  size;
	ssize_t ret = 0;

	blob = pdata->xsp_dtb;
	size = xrt_md_size(dev, blob);
	if (size == XRT_MD_INVALID_LENGTH) {
		ret = -EINVAL;
		goto failed;
	}

	if (off >= size)
		goto failed;

	if (off + count > size)
		count = size - off;
	memcpy(buf, blob + off, count);

	ret = count;
failed:
	return ret;
}

static struct bin_attribute meta_data_attr = {
	.attr = {
		.name = "metadata",
		.mode = 0400
	},
	.read = metadata_output,
	.size = 0
};

static struct bin_attribute  *xrt_subdev_bin_attrs[] = {
	&meta_data_attr,
	NULL,
};

static const struct attribute_group xrt_subdev_attrgroup = {
	.attrs = xrt_subdev_attrs,
	.bin_attrs = xrt_subdev_bin_attrs,
};

/*
 * Given the device metadata, parse it to get IO ranges and construct
 * resource array.
 */
static int
xrt_subdev_getres(struct device *parent, enum xrt_subdev_id id,
		  char *dtb, struct resource **res, int *res_num)
{
	struct xrt_subdev_platdata *pdata;
	struct resource *pci_res = NULL;
	const u64 *bar_range;
	const u32 *bar_idx;
	char *ep_name = NULL, *regmap = NULL;
	uint bar;
	int count1 = 0, count2 = 0, ret;

	if (!dtb)
		return -EINVAL;

	pdata = DEV_PDATA(to_platform_device(parent));

<<<<<<< HEAD
	for (xrt_md_get_next_endpoint(parent, dtb, NULL, NULL, &ep_name, &regmap); ep_name;
	     xrt_md_get_next_endpoint(parent, dtb, ep_name, regmap, &ep_name, &regmap)) {
=======
	/* go through metadata and count endpoints in it */
	for (xrt_md_get_next_endpoint(parent, dtb, NULL, NULL,
				      &ep_name, &regmap);
	     ep_name;
	     xrt_md_get_next_endpoint(parent, dtb, ep_name, regmap,
				      &ep_name, &regmap)) {
>>>>>>> 394bab5f
		ret = xrt_md_get_prop(parent, dtb, ep_name, regmap,
				      XRT_MD_PROP_IO_OFFSET, (const void **)&bar_range, NULL);
		if (!ret)
			count1++;
	}
	if (!count1)
		return 0;

<<<<<<< HEAD
	*res = vzalloc(sizeof(**res) * count1);

	for (xrt_md_get_next_endpoint(parent, dtb, NULL, NULL, &ep_name, &regmap); ep_name;
=======
	/* allocate resource array for all endpoints been found in metadata */
	*res = vzalloc(sizeof(*res) * count1);

	/* go through all endpoints again and get IO range for each endpoint */
	for (xrt_md_get_next_endpoint(parent, dtb, NULL, NULL, &ep_name, &regmap);
	     ep_name;
>>>>>>> 394bab5f
	     xrt_md_get_next_endpoint(parent, dtb, ep_name, regmap, &ep_name, &regmap)) {
		ret = xrt_md_get_prop(parent, dtb, ep_name, regmap,
				      XRT_MD_PROP_IO_OFFSET, (const void **)&bar_range, NULL);
		if (ret)
			continue;
		xrt_md_get_prop(parent, dtb, ep_name, regmap,
				XRT_MD_PROP_BAR_IDX, (const void **)&bar_idx, NULL);
		bar = bar_idx ? be32_to_cpu(*bar_idx) : 0;
		xleaf_get_barres(to_platform_device(parent), &pci_res, bar);
		(*res)[count2].start = pci_res->start +
			be64_to_cpu(bar_range[0]);
		(*res)[count2].end = pci_res->start +
			be64_to_cpu(bar_range[0]) +
			be64_to_cpu(bar_range[1]) - 1;
		(*res)[count2].flags = IORESOURCE_MEM;
		/* check if there is conflicted resource */
		ret = request_resource(pci_res, *res + count2);
		if (ret) {
			dev_err(parent, "Conflict resource %pR\n",
				*res + count2);
			vfree(*res);
			*res_num = 0;
			*res = NULL;
			return ret;
		}
		release_resource(*res + count2);

		(*res)[count2].parent = pci_res;

		xrt_md_get_epname_pointer(parent, pdata->xsp_dtb, ep_name,
					  regmap, &(*res)[count2].name);

		count2++;
	}

	WARN_ON(count1 != count2);
	*res_num = count2;

	return 0;
}

static inline enum xrt_subdev_file_mode
xleaf_devnode_mode(struct xrt_subdev_drvdata *drvdata)
{
	return drvdata->xsd_file_ops.xsf_mode;
}

static bool xrt_subdev_cdev_auto_creation(struct platform_device *pdev)
{
	struct xrt_subdev_drvdata *drvdata = DEV_DRVDATA(pdev);

	if (!drvdata)
		return false;

	return xleaf_devnode_enabled(drvdata) &&
		(xleaf_devnode_mode(drvdata) == XRT_SUBDEV_FILE_DEFAULT ||
		(xleaf_devnode_mode(drvdata) == XRT_SUBDEV_FILE_MULTI_INST));
}

static struct xrt_subdev *
xrt_subdev_create(struct device *parent, enum xrt_subdev_id id,
		  xrt_subdev_root_cb_t pcb, void *pcb_arg, char *dtb)
{
	struct xrt_subdev *sdev = NULL;
	struct platform_device *pdev = NULL;
	struct xrt_subdev_platdata *pdata = NULL;
	unsigned long dtb_len = 0;
	size_t pdata_sz;
	int inst = PLATFORM_DEVID_NONE;
	struct resource *res = NULL;
	int res_num = 0;

	sdev = xrt_subdev_alloc();
	if (!sdev) {
		dev_err(parent, "failed to alloc subdev for ID %d", id);
		goto fail;
	}
	sdev->xs_id = id;

	if (dtb) {
		xrt_md_pack(parent, dtb);
		dtb_len = xrt_md_size(parent, dtb);
		if (dtb_len == XRT_MD_INVALID_LENGTH) {
			dev_err(parent, "invalid metadata len %ld", dtb_len);
			goto fail;
		}
	}
	pdata_sz = sizeof(struct xrt_subdev_platdata) + dtb_len - 1;

	/* Prepare platform data passed to subdev. */
	pdata = vzalloc(pdata_sz);
	if (!pdata)
		goto fail;

	pdata->xsp_root_cb = pcb;
	pdata->xsp_root_cb_arg = pcb_arg;
	(void)memcpy(pdata->xsp_dtb, dtb, dtb_len);
	if (id == XRT_SUBDEV_GRP) {
		/* Group can only be created by root driver. */
		pdata->xsp_root_name = dev_name(parent);
	} else {
		struct platform_device *grp = to_platform_device(parent);
		/* Leaf can only be created by group driver. */
		WARN_ON(strcmp(xrt_drv_name(XRT_SUBDEV_GRP),
			       platform_get_device_id(grp)->name));
		pdata->xsp_root_name = DEV_PDATA(grp)->xsp_root_name;
	}

	/* Obtain dev instance number. */
	inst = xrt_drv_get_instance(id);
	if (inst < 0) {
		dev_err(parent, "failed to obtain instance: %d", inst);
		goto fail;
	}

	/* Create subdev. */
	if (id == XRT_SUBDEV_GRP) {
		pdev = platform_device_register_data(parent, xrt_drv_name(XRT_SUBDEV_GRP),
						     inst, pdata, pdata_sz);
	} else {
		int rc = xrt_subdev_getres(parent, id, dtb, &res, &res_num);

		if (rc) {
			dev_err(parent, "failed to get resource for %s.%d: %d",
				xrt_drv_name(id), inst, rc);
			goto fail;
		}
		pdev = platform_device_register_resndata(parent, xrt_drv_name(id),
							 inst, res, res_num, pdata, pdata_sz);
		vfree(res);
	}
	if (IS_ERR(pdev)) {
		dev_err(parent, "failed to create subdev for %s inst %d: %ld",
			xrt_drv_name(id), inst, PTR_ERR(pdev));
		goto fail;
	}
	sdev->xs_pdev = pdev;

	if (device_attach(DEV(pdev)) != 1) {
		xrt_err(pdev, "failed to attach");
		goto fail;
	}

	if (sysfs_create_group(&DEV(pdev)->kobj, &xrt_subdev_attrgroup))
		xrt_err(pdev, "failed to create sysfs group");

	/*
	 * Create sysfs sym link under root for leaves
	 * under random groups for easy access to them.
	 */
	if (id != XRT_SUBDEV_GRP) {
		if (sysfs_create_link(&find_root(pdev)->kobj,
				      &DEV(pdev)->kobj, dev_name(DEV(pdev)))) {
			xrt_err(pdev, "failed to create sysfs link");
		}
	}

	/* All done, ready to handle req thru cdev. */
	if (xrt_subdev_cdev_auto_creation(pdev)) {
		(void)xleaf_devnode_create(pdev,
			DEV_DRVDATA(pdev)->xsd_file_ops.xsf_dev_name, NULL);
	}

	vfree(pdata);
	return sdev;

fail:
	vfree(pdata);
	if (sdev && !IS_ERR_OR_NULL(sdev->xs_pdev))
		platform_device_unregister(sdev->xs_pdev);
	if (inst >= 0)
		xrt_drv_put_instance(id, inst);
	xrt_subdev_free(sdev);
	return NULL;
}

static void xrt_subdev_destroy(struct xrt_subdev *sdev)
{
	struct platform_device *pdev = sdev->xs_pdev;
	int inst = pdev->id;
	struct device *dev = DEV(pdev);

	/* Take down the device node */
	if (xrt_subdev_cdev_auto_creation(pdev))
		(void)xleaf_devnode_destroy(pdev);
	if (sdev->xs_id != XRT_SUBDEV_GRP)
		(void)sysfs_remove_link(&find_root(pdev)->kobj, dev_name(dev));
	(void)sysfs_remove_group(&dev->kobj, &xrt_subdev_attrgroup);
	platform_device_unregister(pdev);
	xrt_drv_put_instance(sdev->xs_id, inst);
	xrt_subdev_free(sdev);
}

struct platform_device *
xleaf_get_leaf(struct platform_device *pdev,
	       xrt_subdev_match_t match_cb, void *match_arg)
{
	int rc;
	struct xrt_root_ioctl_get_leaf get_leaf = {
		pdev, match_cb, match_arg, };

	rc = xrt_subdev_root_ioctl(pdev, XRT_ROOT_GET_LEAF, &get_leaf);
	if (rc)
		return NULL;
	return get_leaf.xpigl_leaf;
}
EXPORT_SYMBOL_GPL(xleaf_get_leaf);

bool xleaf_has_epname(struct platform_device *pdev, const char *ep_name)
{
	struct resource	*res;
	int		i;

	for (i = 0, res = platform_get_resource(pdev, IORESOURCE_MEM, 0);
	    res;
	    res = platform_get_resource(pdev, IORESOURCE_MEM, ++i)) {
		if (!strncmp(res->name, ep_name, strlen(res->name) + 1))
			return true;
	}

	return false;
}
EXPORT_SYMBOL_GPL(xleaf_has_epname);

int xleaf_put_leaf(struct platform_device *pdev,
		   struct platform_device *leaf)
{
	struct xrt_root_ioctl_put_leaf put_leaf = { pdev, leaf };

	return xrt_subdev_root_ioctl(pdev, XRT_ROOT_PUT_LEAF, &put_leaf);
}
EXPORT_SYMBOL_GPL(xleaf_put_leaf);

int xleaf_create_group(struct platform_device *pdev, char *dtb)
{
	return xrt_subdev_root_ioctl(pdev, XRT_ROOT_CREATE_GROUP, dtb);
}
EXPORT_SYMBOL_GPL(xleaf_create_group);

int xleaf_destroy_group(struct platform_device *pdev, int instance)
{
	return xrt_subdev_root_ioctl(pdev,
		XRT_ROOT_REMOVE_GROUP, (void *)(uintptr_t)instance);
}
EXPORT_SYMBOL_GPL(xleaf_destroy_group);

int xleaf_wait_for_group_bringup(struct platform_device *pdev)
{
	return xrt_subdev_root_ioctl(pdev, XRT_ROOT_WAIT_GROUP_BRINGUP, NULL);
}
EXPORT_SYMBOL_GPL(xleaf_wait_for_group_bringup);

static ssize_t
xrt_subdev_get_holders(struct xrt_subdev *sdev, char *buf, size_t len)
{
	const struct list_head *ptr;
	struct xrt_subdev_holder *h;
	ssize_t n = 0;

	list_for_each(ptr, &sdev->xs_holder_list) {
		h = list_entry(ptr, struct xrt_subdev_holder, xsh_holder_list);
		n += snprintf(buf + n, len - n, "%s:%d ",
			      dev_name(h->xsh_holder), kref_read(&h->xsh_kref));
		if (n >= (len - 1))
			break;
	}
	return n;
}

void xrt_subdev_pool_init(struct device *dev, struct xrt_subdev_pool *spool)
{
	INIT_LIST_HEAD(&spool->xsp_dev_list);
	spool->xsp_owner = dev;
	mutex_init(&spool->xsp_lock);
	spool->xsp_closing = false;
}

static void xrt_subdev_free_holder(struct xrt_subdev_holder *holder)
{
	list_del(&holder->xsh_holder_list);
	vfree(holder);
}

static void xrt_subdev_pool_wait_for_holders(struct xrt_subdev_pool *spool,
					     struct xrt_subdev *sdev)
{
	const struct list_head *ptr, *next;
	char holders[128];
	struct xrt_subdev_holder *holder;
	struct mutex *lk = &spool->xsp_lock;

	WARN_ON(!mutex_is_locked(lk));

	while (!list_empty(&sdev->xs_holder_list)) {
		int rc;

		/* It's most likely a bug if we ever enters this loop. */
		xrt_subdev_get_holders(sdev, holders, sizeof(holders));
		xrt_err(sdev->xs_pdev, "awaits holders: %s", holders);
		mutex_unlock(lk);
		rc = wait_for_completion_killable(&sdev->xs_holder_comp);
		mutex_lock(lk);
		if (rc == -ERESTARTSYS) {
			xrt_err(sdev->xs_pdev,
				"give up on waiting for holders, clean up now");
			list_for_each_safe(ptr, next, &sdev->xs_holder_list) {
				holder = list_entry(ptr, struct xrt_subdev_holder, xsh_holder_list);
				xrt_subdev_free_holder(holder);
			}
		}
	}
}

void xrt_subdev_pool_fini(struct xrt_subdev_pool *spool)
{
	struct list_head *dl = &spool->xsp_dev_list;
	struct mutex *lk = &spool->xsp_lock;

	mutex_lock(lk);

	if (spool->xsp_closing) {
		mutex_unlock(lk);
		return;
	}

	spool->xsp_closing = true;
	/* Remove subdev in the reverse order of added. */
	while (!list_empty(dl)) {
		struct xrt_subdev *sdev = list_first_entry(dl,
			struct xrt_subdev, xs_dev_list);
		xrt_subdev_pool_wait_for_holders(spool, sdev);
		list_del(&sdev->xs_dev_list);
		mutex_unlock(lk);
		xrt_subdev_destroy(sdev);
		mutex_lock(lk);
	}

	mutex_unlock(lk);
}

static struct xrt_subdev_holder *xrt_subdev_find_holder(struct xrt_subdev *sdev,
							struct device *holder_dev)
{
	struct list_head *hl = &sdev->xs_holder_list;
	struct xrt_subdev_holder *holder;
	const struct list_head *ptr;

	list_for_each(ptr, hl) {
		holder = list_entry(ptr, struct xrt_subdev_holder, xsh_holder_list);
		if (holder->xsh_holder == holder_dev)
			return holder;
	}
	return NULL;
}

static int xrt_subdev_hold(struct xrt_subdev *sdev, struct device *holder_dev)
{
	struct xrt_subdev_holder *holder = xrt_subdev_find_holder(sdev, holder_dev);
	struct list_head *hl = &sdev->xs_holder_list;

	if (!holder) {
		holder = vzalloc(sizeof(*holder));
		if (!holder)
			return -ENOMEM;
		holder->xsh_holder = holder_dev;
		kref_init(&holder->xsh_kref);
		list_add_tail(&holder->xsh_holder_list, hl);
	} else {
		kref_get(&holder->xsh_kref);
	}

	return 0;
}

static void xrt_subdev_free_holder_kref(struct kref *kref)
{
	struct xrt_subdev_holder *holder = container_of(kref, struct xrt_subdev_holder, xsh_kref);

	xrt_subdev_free_holder(holder);
}

static int
xrt_subdev_release(struct xrt_subdev *sdev, struct device *holder_dev)
{
	struct xrt_subdev_holder *holder = xrt_subdev_find_holder(sdev, holder_dev);
	struct list_head *hl = &sdev->xs_holder_list;

	if (!holder) {
		dev_err(holder_dev, "can't release, %s did not hold %s",
			dev_name(holder_dev), dev_name(DEV(sdev->xs_pdev)));
		return -EINVAL;
	}
	kref_put(&holder->xsh_kref, xrt_subdev_free_holder_kref);

	/* kref_put above may remove holder from list. */
	if (list_empty(hl))
		complete(&sdev->xs_holder_comp);
	return 0;
}

int xrt_subdev_pool_add(struct xrt_subdev_pool *spool, enum xrt_subdev_id id,
			xrt_subdev_root_cb_t pcb, void *pcb_arg, char *dtb)
{
	struct mutex *lk = &spool->xsp_lock;
	struct list_head *dl = &spool->xsp_dev_list;
	struct xrt_subdev *sdev;
	int ret = 0;

	sdev = xrt_subdev_create(spool->xsp_owner, id, pcb, pcb_arg, dtb);
	if (sdev) {
		mutex_lock(lk);
		if (spool->xsp_closing) {
			/* No new subdev when pool is going away. */
			xrt_err(sdev->xs_pdev, "pool is closing");
			ret = -ENODEV;
		} else {
			list_add(&sdev->xs_dev_list, dl);
		}
		mutex_unlock(lk);
		if (ret)
			xrt_subdev_destroy(sdev);
	} else {
		ret = -EINVAL;
	}

	ret = ret ? ret : sdev->xs_pdev->id;
	return ret;
}

int xrt_subdev_pool_del(struct xrt_subdev_pool *spool, enum xrt_subdev_id id,
			int instance)
{
	const struct list_head *ptr;
	struct mutex *lk = &spool->xsp_lock;
	struct list_head *dl = &spool->xsp_dev_list;
	struct xrt_subdev *sdev;
	int ret = -ENOENT;

	mutex_lock(lk);
	list_for_each(ptr, dl) {
		sdev = list_entry(ptr, struct xrt_subdev, xs_dev_list);
		if (sdev->xs_id != id || sdev->xs_pdev->id != instance)
			continue;
		xrt_subdev_pool_wait_for_holders(spool, sdev);
		list_del(&sdev->xs_dev_list);
		ret = 0;
		break;
	}
	mutex_unlock(lk);
	if (ret)
		return ret;

	xrt_subdev_destroy(sdev);
	return 0;
}

static int xrt_subdev_pool_get_impl(struct xrt_subdev_pool *spool,
				    xrt_subdev_match_t match, void *arg,
				    struct device *holder_dev,
				    struct xrt_subdev **sdevp)
{
	const struct list_head *ptr;
	struct mutex *lk = &spool->xsp_lock;
	struct list_head *dl = &spool->xsp_dev_list;
	struct xrt_subdev *sdev = NULL;
	int ret = -ENOENT;

	mutex_lock(lk);

	if (match == XRT_SUBDEV_MATCH_PREV) {
		struct platform_device *pdev = (struct platform_device *)arg;
		struct xrt_subdev *d = NULL;

		if (!pdev) {
			sdev = list_empty(dl) ? NULL :
				list_last_entry(dl, struct xrt_subdev, xs_dev_list);
		} else {
			list_for_each(ptr, dl) {
				d = list_entry(ptr, struct xrt_subdev, xs_dev_list);
				if (d->xs_pdev != pdev)
					continue;
				if (!list_is_first(ptr, dl))
					sdev = list_prev_entry(d, xs_dev_list);
				break;
			}
		}
	} else if (match == XRT_SUBDEV_MATCH_NEXT) {
		struct platform_device *pdev = (struct platform_device *)arg;
		struct xrt_subdev *d = NULL;

		if (!pdev) {
			sdev = list_first_entry_or_null(dl, struct xrt_subdev, xs_dev_list);
		} else {
			list_for_each(ptr, dl) {
				d = list_entry(ptr, struct xrt_subdev, xs_dev_list);
				if (d->xs_pdev != pdev)
					continue;
				if (!list_is_last(ptr, dl))
					sdev = list_next_entry(d, xs_dev_list);
				break;
			}
		}
	} else {
		list_for_each(ptr, dl) {
			struct xrt_subdev *d = NULL;

			d = list_entry(ptr, struct xrt_subdev, xs_dev_list);
			if (d && !match(d->xs_id, d->xs_pdev, arg))
				continue;
			sdev = d;
			break;
		}
	}

	if (sdev)
		ret = xrt_subdev_hold(sdev, holder_dev);

	mutex_unlock(lk);

	if (!ret)
		*sdevp = sdev;
	return ret;
}

int xrt_subdev_pool_get(struct xrt_subdev_pool *spool,
			xrt_subdev_match_t match, void *arg,
			struct device *holder_dev,
			struct platform_device **pdevp)
{
	int rc;
	struct xrt_subdev *sdev;

	rc = xrt_subdev_pool_get_impl(spool, match, arg, holder_dev, &sdev);
	if (rc) {
		if (rc != -ENOENT)
			dev_err(holder_dev, "failed to hold device: %d", rc);
		return rc;
	}

	if (!DEV_IS_PCI(holder_dev)) {
		xrt_dbg(to_platform_device(holder_dev), "%s <<==== %s",
			dev_name(holder_dev), dev_name(DEV(sdev->xs_pdev)));
	}

	*pdevp = sdev->xs_pdev;
	return 0;
}

static int xrt_subdev_pool_put_impl(struct xrt_subdev_pool *spool, struct platform_device *pdev,
				    struct device *holder_dev)
{
	const struct list_head *ptr;
	struct mutex *lk = &spool->xsp_lock;
	struct list_head *dl = &spool->xsp_dev_list;
	struct xrt_subdev *sdev;
	int ret = -ENOENT;

	mutex_lock(lk);
	list_for_each(ptr, dl) {
		sdev = list_entry(ptr, struct xrt_subdev, xs_dev_list);
		if (sdev->xs_pdev != pdev)
			continue;
		ret = xrt_subdev_release(sdev, holder_dev);
		break;
	}
	mutex_unlock(lk);

	return ret;
}

int xrt_subdev_pool_put(struct xrt_subdev_pool *spool, struct platform_device *pdev,
			struct device *holder_dev)
{
	int ret = xrt_subdev_pool_put_impl(spool, pdev, holder_dev);

	if (ret)
		return ret;

	if (!DEV_IS_PCI(holder_dev)) {
		xrt_dbg(to_platform_device(holder_dev), "%s <<==X== %s",
			dev_name(holder_dev), dev_name(DEV(pdev)));
	}
	return 0;
}

void xrt_subdev_pool_trigger_event(struct xrt_subdev_pool *spool,
				   enum xrt_events e)
{
	struct platform_device *tgt = NULL;
	struct xrt_subdev *sdev = NULL;
	struct xrt_event evt;

	while (!xrt_subdev_pool_get_impl(spool, XRT_SUBDEV_MATCH_NEXT,
					 tgt, spool->xsp_owner, &sdev)) {
		tgt = sdev->xs_pdev;
		evt.xe_evt = e;
		evt.xe_subdev.xevt_subdev_id = sdev->xs_id;
		evt.xe_subdev.xevt_subdev_instance = tgt->id;
		xrt_subdev_root_ioctl(tgt, XRT_ROOT_EVENT, &evt);
		xrt_subdev_pool_put_impl(spool, tgt, spool->xsp_owner);
	}
}

void xrt_subdev_pool_handle_event(struct xrt_subdev_pool *spool,
				  struct xrt_event *evt)
{
	struct platform_device *tgt = NULL;
	struct xrt_subdev *sdev = NULL;

	while (!xrt_subdev_pool_get_impl(spool, XRT_SUBDEV_MATCH_NEXT,
					 tgt, spool->xsp_owner, &sdev)) {
		tgt = sdev->xs_pdev;
		xleaf_ioctl(tgt, XRT_XLEAF_EVENT, evt);
		xrt_subdev_pool_put_impl(spool, tgt, spool->xsp_owner);
	}
}

ssize_t xrt_subdev_pool_get_holders(struct xrt_subdev_pool *spool,
				    struct platform_device *pdev,
				    char *buf, size_t len)
{
	const struct list_head *ptr;
	struct mutex *lk = &spool->xsp_lock;
	struct list_head *dl = &spool->xsp_dev_list;
	struct xrt_subdev *sdev;
	ssize_t ret = 0;

	mutex_lock(lk);
	list_for_each(ptr, dl) {
		sdev = list_entry(ptr, struct xrt_subdev, xs_dev_list);
		if (sdev->xs_pdev != pdev)
			continue;
		ret = xrt_subdev_get_holders(sdev, buf, len);
		break;
	}
	mutex_unlock(lk);

	return ret;
}
EXPORT_SYMBOL_GPL(xrt_subdev_pool_get_holders);

int xleaf_broadcast_event(struct platform_device *pdev,
			  enum xrt_events evt, bool async)
{
	struct xrt_event e = { evt, };
	u32 cmd = async ? XRT_ROOT_EVENT_ASYNC : XRT_ROOT_EVENT;

	WARN_ON(evt == XRT_EVENT_POST_CREATION || evt == XRT_EVENT_PRE_REMOVAL);
	return xrt_subdev_root_ioctl(pdev, cmd, &e);
}
EXPORT_SYMBOL_GPL(xleaf_broadcast_event);

void xleaf_hot_reset(struct platform_device *pdev)
{
	(void)xrt_subdev_root_ioctl(pdev, XRT_ROOT_HOT_RESET, NULL);
}
EXPORT_SYMBOL_GPL(xleaf_hot_reset);

void xleaf_get_barres(struct platform_device *pdev,
		      struct resource **res, uint bar_idx)
{
	struct xrt_root_ioctl_get_res arg = { 0 };

	if (bar_idx > PCI_STD_RESOURCE_END) {
		xrt_err(pdev, "Invalid bar idx %d", bar_idx);
		*res = NULL;
		return;
	}

	(void)xrt_subdev_root_ioctl(pdev, XRT_ROOT_GET_RESOURCE, &arg);

	*res = &arg.xpigr_res[bar_idx];
}

void xleaf_get_root_id(struct platform_device *pdev,
		       unsigned short *vendor, unsigned short *device,
		       unsigned short *subvendor, unsigned short *subdevice)
{
	struct xrt_root_ioctl_get_id id = { 0 };

	(void)xrt_subdev_root_ioctl(pdev, XRT_ROOT_GET_ID, (void *)&id);
	if (vendor)
		*vendor = id.xpigi_vendor_id;
	if (device)
		*device = id.xpigi_device_id;
	if (subvendor)
		*subvendor = id.xpigi_sub_vendor_id;
	if (subdevice)
		*subdevice = id.xpigi_sub_device_id;
}

struct device *xleaf_register_hwmon(struct platform_device *pdev,
				    const char *name, void *drvdata,
				    const struct attribute_group **grps)
{
	struct xrt_root_ioctl_hwmon hm = { true, name, drvdata, grps, };

	(void)xrt_subdev_root_ioctl(pdev, XRT_ROOT_HWMON, (void *)&hm);
	return hm.xpih_hwmon_dev;
}

void xleaf_unregister_hwmon(struct platform_device *pdev,
			    struct device *hwmon)
{
	struct xrt_root_ioctl_hwmon hm = { false, };

	hm.xpih_hwmon_dev = hwmon;
	(void)xrt_subdev_root_ioctl(pdev, XRT_ROOT_HWMON, (void *)&hm);
}<|MERGE_RESOLUTION|>--- conflicted
+++ resolved
@@ -169,17 +169,9 @@
 
 	pdata = DEV_PDATA(to_platform_device(parent));
 
-<<<<<<< HEAD
+	/* go through metadata and count endpoints in it */
 	for (xrt_md_get_next_endpoint(parent, dtb, NULL, NULL, &ep_name, &regmap); ep_name;
 	     xrt_md_get_next_endpoint(parent, dtb, ep_name, regmap, &ep_name, &regmap)) {
-=======
-	/* go through metadata and count endpoints in it */
-	for (xrt_md_get_next_endpoint(parent, dtb, NULL, NULL,
-				      &ep_name, &regmap);
-	     ep_name;
-	     xrt_md_get_next_endpoint(parent, dtb, ep_name, regmap,
-				      &ep_name, &regmap)) {
->>>>>>> 394bab5f
 		ret = xrt_md_get_prop(parent, dtb, ep_name, regmap,
 				      XRT_MD_PROP_IO_OFFSET, (const void **)&bar_range, NULL);
 		if (!ret)
@@ -188,18 +180,11 @@
 	if (!count1)
 		return 0;
 
-<<<<<<< HEAD
+	/* allocate resource array for all endpoints been found in metadata */
 	*res = vzalloc(sizeof(**res) * count1);
 
+	/* go through all endpoints again and get IO range for each endpoint */
 	for (xrt_md_get_next_endpoint(parent, dtb, NULL, NULL, &ep_name, &regmap); ep_name;
-=======
-	/* allocate resource array for all endpoints been found in metadata */
-	*res = vzalloc(sizeof(*res) * count1);
-
-	/* go through all endpoints again and get IO range for each endpoint */
-	for (xrt_md_get_next_endpoint(parent, dtb, NULL, NULL, &ep_name, &regmap);
-	     ep_name;
->>>>>>> 394bab5f
 	     xrt_md_get_next_endpoint(parent, dtb, ep_name, regmap, &ep_name, &regmap)) {
 		ret = xrt_md_get_prop(parent, dtb, ep_name, regmap,
 				      XRT_MD_PROP_IO_OFFSET, (const void **)&bar_range, NULL);
