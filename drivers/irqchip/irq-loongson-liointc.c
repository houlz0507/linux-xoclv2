// SPDX-License-Identifier: GPL-2.0
/*
 *  Copyright (C) 2020, Jiaxun Yang <jiaxun.yang@flygoat.com>
 *  Loongson Local IO Interrupt Controller support
 */

#include <linux/errno.h>
#include <linux/init.h>
#include <linux/types.h>
#include <linux/interrupt.h>
#include <linux/ioport.h>
#include <linux/irqchip.h>
#include <linux/of_address.h>
#include <linux/of_irq.h>
#include <linux/io.h>
#include <linux/smp.h>
#include <linux/irqchip/chained_irq.h>

#ifdef CONFIG_MIPS
#include <loongson.h>
#else
#include <asm/loongson.h>
#endif

#define LIOINTC_CHIP_IRQ	32
#define LIOINTC_NUM_PARENT	4
#define LIOINTC_NUM_CORES	4

#define LIOINTC_INTC_CHIP_START	0x20

#define LIOINTC_REG_INTC_STATUS	(LIOINTC_INTC_CHIP_START + 0x20)
#define LIOINTC_REG_INTC_EN_STATUS	(LIOINTC_INTC_CHIP_START + 0x04)
#define LIOINTC_REG_INTC_ENABLE	(LIOINTC_INTC_CHIP_START + 0x08)
#define LIOINTC_REG_INTC_DISABLE	(LIOINTC_INTC_CHIP_START + 0x0c)
#define LIOINTC_REG_INTC_POL	(LIOINTC_INTC_CHIP_START + 0x10)
#define LIOINTC_REG_INTC_EDGE	(LIOINTC_INTC_CHIP_START + 0x14)

#define LIOINTC_SHIFT_INTx	4

#define LIOINTC_ERRATA_IRQ	10

#if defined(CONFIG_MIPS)
#define liointc_core_id get_ebase_cpunum()
#else
#define liointc_core_id get_csr_cpuid()
#endif

struct liointc_handler_data {
	struct liointc_priv	*priv;
	u32			parent_int_map;
};

struct liointc_priv {
	struct irq_chip_generic		*gc;
	struct liointc_handler_data	handler[LIOINTC_NUM_PARENT];
	void __iomem			*core_isr[LIOINTC_NUM_CORES];
	u8				map_cache[LIOINTC_CHIP_IRQ];
	bool				has_lpc_irq_errata;
};

struct fwnode_handle *liointc_handle;

static void liointc_chained_handle_irq(struct irq_desc *desc)
{
	struct liointc_handler_data *handler = irq_desc_get_handler_data(desc);
	struct irq_chip *chip = irq_desc_get_chip(desc);
	struct irq_chip_generic *gc = handler->priv->gc;
	int core = liointc_core_id % LIOINTC_NUM_CORES;
	u32 pending;

	chained_irq_enter(chip, desc);

	pending = readl(handler->priv->core_isr[core]);

	if (!pending) {
		/* Always blame LPC IRQ if we have that bug */
		if (handler->priv->has_lpc_irq_errata &&
			(handler->parent_int_map & gc->mask_cache &
			BIT(LIOINTC_ERRATA_IRQ)))
			pending = BIT(LIOINTC_ERRATA_IRQ);
		else
			spurious_interrupt();
	}

	while (pending) {
		int bit = __ffs(pending);

		generic_handle_domain_irq(gc->domain, bit);
		pending &= ~BIT(bit);
	}

	chained_irq_exit(chip, desc);
}

static void liointc_set_bit(struct irq_chip_generic *gc,
				unsigned int offset,
				u32 mask, bool set)
{
	if (set)
		writel(readl(gc->reg_base + offset) | mask,
				gc->reg_base + offset);
	else
		writel(readl(gc->reg_base + offset) & ~mask,
				gc->reg_base + offset);
}

static int liointc_set_type(struct irq_data *data, unsigned int type)
{
	struct irq_chip_generic *gc = irq_data_get_irq_chip_data(data);
	u32 mask = data->mask;
	unsigned long flags;

	irq_gc_lock_irqsave(gc, flags);
	switch (type) {
	case IRQ_TYPE_LEVEL_HIGH:
		liointc_set_bit(gc, LIOINTC_REG_INTC_EDGE, mask, false);
		liointc_set_bit(gc, LIOINTC_REG_INTC_POL, mask, true);
		break;
	case IRQ_TYPE_LEVEL_LOW:
		liointc_set_bit(gc, LIOINTC_REG_INTC_EDGE, mask, false);
		liointc_set_bit(gc, LIOINTC_REG_INTC_POL, mask, false);
		break;
	case IRQ_TYPE_EDGE_RISING:
		liointc_set_bit(gc, LIOINTC_REG_INTC_EDGE, mask, true);
		liointc_set_bit(gc, LIOINTC_REG_INTC_POL, mask, true);
		break;
	case IRQ_TYPE_EDGE_FALLING:
		liointc_set_bit(gc, LIOINTC_REG_INTC_EDGE, mask, true);
		liointc_set_bit(gc, LIOINTC_REG_INTC_POL, mask, false);
		break;
	default:
		irq_gc_unlock_irqrestore(gc, flags);
		return -EINVAL;
	}
	irq_gc_unlock_irqrestore(gc, flags);

	irqd_set_trigger_type(data, type);
	return 0;
}

static void liointc_resume(struct irq_chip_generic *gc)
{
	struct liointc_priv *priv = gc->private;
	unsigned long flags;
	int i;

	irq_gc_lock_irqsave(gc, flags);
	/* Disable all at first */
	writel(0xffffffff, gc->reg_base + LIOINTC_REG_INTC_DISABLE);
	/* Restore map cache */
	for (i = 0; i < LIOINTC_CHIP_IRQ; i++)
		writeb(priv->map_cache[i], gc->reg_base + i);
	/* Restore mask cache */
	writel(gc->mask_cache, gc->reg_base + LIOINTC_REG_INTC_ENABLE);
	irq_gc_unlock_irqrestore(gc, flags);
}

static int parent_irq[LIOINTC_NUM_PARENT];
static u32 parent_int_map[LIOINTC_NUM_PARENT];
static const char *const parent_names[] = {"int0", "int1", "int2", "int3"};
static const char *const core_reg_names[] = {"isr0", "isr1", "isr2", "isr3"};

static int liointc_domain_xlate(struct irq_domain *d, struct device_node *ctrlr,
			     const u32 *intspec, unsigned int intsize,
			     unsigned long *out_hwirq, unsigned int *out_type)
{
	if (WARN_ON(intsize < 1))
		return -EINVAL;
	*out_hwirq = intspec[0] - GSI_MIN_CPU_IRQ;
	*out_type = IRQ_TYPE_NONE;
	return 0;
}

static const struct irq_domain_ops acpi_irq_gc_ops = {
	.map	= irq_map_generic_chip,
	.unmap  = irq_unmap_generic_chip,
	.xlate	= liointc_domain_xlate,
};

static int liointc_init(phys_addr_t addr, unsigned long size, int revision,
		struct fwnode_handle *domain_handle, struct device_node *node)
{
	int i, err;
	void __iomem *base;
	struct irq_chip_type *ct;
	struct irq_chip_generic *gc;
	struct irq_domain *domain;
	struct liointc_priv *priv;

	priv = kzalloc(sizeof(*priv), GFP_KERNEL);
	if (!priv)
		return -ENOMEM;

	base = ioremap(addr, size);
	if (!base)
		goto out_free_priv;

	for (i = 0; i < LIOINTC_NUM_CORES; i++)
		priv->core_isr[i] = base + LIOINTC_REG_INTC_STATUS;

	for (i = 0; i < LIOINTC_NUM_PARENT; i++)
		priv->handler[i].parent_int_map = parent_int_map[i];

	if (revision > 1) {
		for (i = 0; i < LIOINTC_NUM_CORES; i++) {
			int index = of_property_match_string(node,
					"reg-names", core_reg_names[i]);

			if (index < 0)
<<<<<<< HEAD
				return -EINVAL;
=======
				goto out_iounmap;
>>>>>>> 0db78532

			priv->core_isr[i] = of_iomap(node, index);
		}
	}

	/* Setup IRQ domain */
	if (!acpi_disabled)
		domain = irq_domain_create_linear(domain_handle, LIOINTC_CHIP_IRQ,
					&acpi_irq_gc_ops, priv);
	else
		domain = irq_domain_create_linear(domain_handle, LIOINTC_CHIP_IRQ,
					&irq_generic_chip_ops, priv);
	if (!domain) {
		pr_err("loongson-liointc: cannot add IRQ domain\n");
		goto out_iounmap;
	}

	err = irq_alloc_domain_generic_chips(domain, LIOINTC_CHIP_IRQ, 1,
					(node ? node->full_name : "LIOINTC"),
					handle_level_irq, 0, IRQ_NOPROBE, 0);
	if (err) {
		pr_err("loongson-liointc: unable to register IRQ domain\n");
		goto out_free_domain;
	}


	/* Disable all IRQs */
	writel(0xffffffff, base + LIOINTC_REG_INTC_DISABLE);
	/* Set to level triggered */
	writel(0x0, base + LIOINTC_REG_INTC_EDGE);

	/* Generate parent INT part of map cache */
	for (i = 0; i < LIOINTC_NUM_PARENT; i++) {
		u32 pending = priv->handler[i].parent_int_map;

		while (pending) {
			int bit = __ffs(pending);

			priv->map_cache[bit] = BIT(i) << LIOINTC_SHIFT_INTx;
			pending &= ~BIT(bit);
		}
	}

	for (i = 0; i < LIOINTC_CHIP_IRQ; i++) {
		/* Generate core part of map cache */
		priv->map_cache[i] |= BIT(loongson_sysconf.boot_cpu_id);
		writeb(priv->map_cache[i], base + i);
	}

	gc = irq_get_domain_generic_chip(domain, 0);
	gc->private = priv;
	gc->reg_base = base;
	gc->domain = domain;
	gc->resume = liointc_resume;

	ct = gc->chip_types;
	ct->regs.enable = LIOINTC_REG_INTC_ENABLE;
	ct->regs.disable = LIOINTC_REG_INTC_DISABLE;
	ct->chip.irq_unmask = irq_gc_unmask_enable_reg;
	ct->chip.irq_mask = irq_gc_mask_disable_reg;
	ct->chip.irq_mask_ack = irq_gc_mask_disable_reg;
	ct->chip.irq_set_type = liointc_set_type;

	gc->mask_cache = 0;
	priv->gc = gc;

	for (i = 0; i < LIOINTC_NUM_PARENT; i++) {
		if (parent_irq[i] <= 0)
			continue;

		priv->handler[i].priv = priv;
		irq_set_chained_handler_and_data(parent_irq[i],
				liointc_chained_handle_irq, &priv->handler[i]);
	}

	liointc_handle = domain_handle;
	return 0;

out_free_domain:
	irq_domain_remove(domain);
out_iounmap:
	iounmap(base);
out_free_priv:
	kfree(priv);

	return -EINVAL;
}

#ifdef CONFIG_OF

static int __init liointc_of_init(struct device_node *node,
				  struct device_node *parent)
{
	bool have_parent = FALSE;
	int sz, i, index, revision, err = 0;
	struct resource res;

	if (!of_device_is_compatible(node, "loongson,liointc-2.0")) {
		index = 0;
		revision = 1;
	} else {
		index = of_property_match_string(node, "reg-names", "main");
		revision = 2;
	}

	if (of_address_to_resource(node, index, &res))
		return -EINVAL;

	for (i = 0; i < LIOINTC_NUM_PARENT; i++) {
		parent_irq[i] = of_irq_get_byname(node, parent_names[i]);
		if (parent_irq[i] > 0)
			have_parent = TRUE;
	}
	if (!have_parent)
		return -ENODEV;

	sz = of_property_read_variable_u32_array(node,
						"loongson,parent_int_map",
						&parent_int_map[0],
						LIOINTC_NUM_PARENT,
						LIOINTC_NUM_PARENT);
	if (sz < 4) {
		pr_err("loongson-liointc: No parent_int_map\n");
		return -ENODEV;
	}

	err = liointc_init(res.start, resource_size(&res),
			revision, of_node_to_fwnode(node), node);
	if (err < 0)
		return err;

	return 0;
}

IRQCHIP_DECLARE(loongson_liointc_1_0, "loongson,liointc-1.0", liointc_of_init);
IRQCHIP_DECLARE(loongson_liointc_1_0a, "loongson,liointc-1.0a", liointc_of_init);
IRQCHIP_DECLARE(loongson_liointc_2_0, "loongson,liointc-2.0", liointc_of_init);

#endif

#ifdef CONFIG_ACPI
int __init liointc_acpi_init(struct irq_domain *parent, struct acpi_madt_lio_pic *acpi_liointc)
{
	int ret;
	struct fwnode_handle *domain_handle;

	parent_int_map[0] = acpi_liointc->cascade_map[0];
	parent_int_map[1] = acpi_liointc->cascade_map[1];

	parent_irq[0] = irq_create_mapping(parent, acpi_liointc->cascade[0]);
	parent_irq[1] = irq_create_mapping(parent, acpi_liointc->cascade[1]);

<<<<<<< HEAD
	domain_handle = irq_domain_alloc_fwnode((phys_addr_t *)acpi_liointc);
=======
	domain_handle = irq_domain_alloc_fwnode(&acpi_liointc->address);
>>>>>>> 0db78532
	if (!domain_handle) {
		pr_err("Unable to allocate domain handle\n");
		return -ENOMEM;
	}
	ret = liointc_init(acpi_liointc->address, acpi_liointc->size,
			   1, domain_handle, NULL);
	if (ret)
		irq_domain_free_fwnode(domain_handle);

	return ret;
}
#endif<|MERGE_RESOLUTION|>--- conflicted
+++ resolved
@@ -207,11 +207,7 @@
 					"reg-names", core_reg_names[i]);
 
 			if (index < 0)
-<<<<<<< HEAD
-				return -EINVAL;
-=======
 				goto out_iounmap;
->>>>>>> 0db78532
 
 			priv->core_isr[i] = of_iomap(node, index);
 		}
@@ -364,11 +360,7 @@
 	parent_irq[0] = irq_create_mapping(parent, acpi_liointc->cascade[0]);
 	parent_irq[1] = irq_create_mapping(parent, acpi_liointc->cascade[1]);
 
-<<<<<<< HEAD
-	domain_handle = irq_domain_alloc_fwnode((phys_addr_t *)acpi_liointc);
-=======
 	domain_handle = irq_domain_alloc_fwnode(&acpi_liointc->address);
->>>>>>> 0db78532
 	if (!domain_handle) {
 		pr_err("Unable to allocate domain handle\n");
 		return -ENOMEM;
