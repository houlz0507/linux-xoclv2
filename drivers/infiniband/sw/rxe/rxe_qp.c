// SPDX-License-Identifier: GPL-2.0 OR Linux-OpenIB
/*
 * Copyright (c) 2016 Mellanox Technologies Ltd. All rights reserved.
 * Copyright (c) 2015 System Fabric Works, Inc. All rights reserved.
 */

#include <linux/skbuff.h>
#include <linux/delay.h>
#include <linux/sched.h>
#include <linux/vmalloc.h>
#include <rdma/uverbs_ioctl.h>

#include "rxe.h"
#include "rxe_loc.h"
#include "rxe_queue.h"
#include "rxe_task.h"

static int rxe_qp_chk_cap(struct rxe_dev *rxe, struct ib_qp_cap *cap,
			  int has_srq)
{
	if (cap->max_send_wr > rxe->attr.max_qp_wr) {
		pr_warn("invalid send wr = %d > %d\n",
			cap->max_send_wr, rxe->attr.max_qp_wr);
		goto err1;
	}

	if (cap->max_send_sge > rxe->attr.max_send_sge) {
		pr_warn("invalid send sge = %d > %d\n",
			cap->max_send_sge, rxe->attr.max_send_sge);
		goto err1;
	}

	if (!has_srq) {
		if (cap->max_recv_wr > rxe->attr.max_qp_wr) {
			pr_warn("invalid recv wr = %d > %d\n",
				cap->max_recv_wr, rxe->attr.max_qp_wr);
			goto err1;
		}

		if (cap->max_recv_sge > rxe->attr.max_recv_sge) {
			pr_warn("invalid recv sge = %d > %d\n",
				cap->max_recv_sge, rxe->attr.max_recv_sge);
			goto err1;
		}
	}

	if (cap->max_inline_data > rxe->max_inline_data) {
		pr_warn("invalid max inline data = %d > %d\n",
			cap->max_inline_data, rxe->max_inline_data);
		goto err1;
	}

	return 0;

err1:
	return -EINVAL;
}

int rxe_qp_chk_init(struct rxe_dev *rxe, struct ib_qp_init_attr *init)
{
	struct ib_qp_cap *cap = &init->cap;
	struct rxe_port *port;
	int port_num = init->port_num;

	switch (init->qp_type) {
	case IB_QPT_GSI:
	case IB_QPT_RC:
	case IB_QPT_UC:
	case IB_QPT_UD:
		break;
	default:
		return -EOPNOTSUPP;
	}

	if (!init->recv_cq || !init->send_cq) {
		pr_warn("missing cq\n");
		goto err1;
	}

	if (rxe_qp_chk_cap(rxe, cap, !!init->srq))
		goto err1;

	if (init->qp_type == IB_QPT_GSI) {
		if (!rdma_is_port_valid(&rxe->ib_dev, port_num)) {
			pr_warn("invalid port = %d\n", port_num);
			goto err1;
		}

		port = &rxe->port;

		if (init->qp_type == IB_QPT_GSI && port->qp_gsi_index) {
			pr_warn("GSI QP exists for port %d\n", port_num);
			goto err1;
		}
	}

	return 0;

err1:
	return -EINVAL;
}

static int alloc_rd_atomic_resources(struct rxe_qp *qp, unsigned int n)
{
	qp->resp.res_head = 0;
	qp->resp.res_tail = 0;
	qp->resp.resources = kcalloc(n, sizeof(struct resp_res), GFP_KERNEL);

	if (!qp->resp.resources)
		return -ENOMEM;

	return 0;
}

static void free_rd_atomic_resources(struct rxe_qp *qp)
{
	if (qp->resp.resources) {
		int i;

		for (i = 0; i < qp->attr.max_dest_rd_atomic; i++) {
			struct resp_res *res = &qp->resp.resources[i];

			free_rd_atomic_resource(qp, res);
		}
		kfree(qp->resp.resources);
		qp->resp.resources = NULL;
	}
}

void free_rd_atomic_resource(struct rxe_qp *qp, struct resp_res *res)
{
	if (res->type == RXE_ATOMIC_MASK)
		kfree_skb(res->atomic.skb);
	res->type = 0;
}

static void cleanup_rd_atomic_resources(struct rxe_qp *qp)
{
	int i;
	struct resp_res *res;

	if (qp->resp.resources) {
		for (i = 0; i < qp->attr.max_dest_rd_atomic; i++) {
			res = &qp->resp.resources[i];
			free_rd_atomic_resource(qp, res);
		}
	}
}

static void rxe_qp_init_misc(struct rxe_dev *rxe, struct rxe_qp *qp,
			     struct ib_qp_init_attr *init)
{
	struct rxe_port *port;
	u32 qpn;

	qp->sq_sig_type		= init->sq_sig_type;
	qp->attr.path_mtu	= 1;
	qp->mtu			= ib_mtu_enum_to_int(qp->attr.path_mtu);

	qpn			= qp->elem.index;
	port			= &rxe->port;

	switch (init->qp_type) {
	case IB_QPT_GSI:
		qp->ibqp.qp_num		= 1;
		port->qp_gsi_index	= qpn;
		qp->attr.port_num	= init->port_num;
		break;

	default:
		qp->ibqp.qp_num		= qpn;
		break;
	}

	spin_lock_init(&qp->state_lock);

	atomic_set(&qp->ssn, 0);
	atomic_set(&qp->skb_out, 0);
}

static int rxe_qp_init_req(struct rxe_dev *rxe, struct rxe_qp *qp,
			   struct ib_qp_init_attr *init, struct ib_udata *udata,
			   struct rxe_create_qp_resp __user *uresp)
{
	int err;
	int wqe_size;
	enum queue_type type;

	err = sock_create_kern(&init_net, AF_INET, SOCK_DGRAM, 0, &qp->sk);
	if (err < 0)
		return err;
	qp->sk->sk->sk_user_data = qp;

	/* pick a source UDP port number for this QP based on
	 * the source QPN. this spreads traffic for different QPs
	 * across different NIC RX queues (while using a single
	 * flow for a given QP to maintain packet order).
	 * the port number must be in the Dynamic Ports range
	 * (0xc000 - 0xffff).
	 */
	qp->src_port = RXE_ROCE_V2_SPORT + (hash_32(qp_num(qp), 14) & 0x3fff);
	qp->sq.max_wr		= init->cap.max_send_wr;

	/* These caps are limited by rxe_qp_chk_cap() done by the caller */
	wqe_size = max_t(int, init->cap.max_send_sge * sizeof(struct ib_sge),
			 init->cap.max_inline_data);
	qp->sq.max_sge = init->cap.max_send_sge =
		wqe_size / sizeof(struct ib_sge);
	qp->sq.max_inline = init->cap.max_inline_data = wqe_size;
	wqe_size += sizeof(struct rxe_send_wqe);

	type = QUEUE_TYPE_FROM_CLIENT;
	qp->sq.queue = rxe_queue_init(rxe, &qp->sq.max_wr,
				wqe_size, type);
	if (!qp->sq.queue)
		return -ENOMEM;

	err = do_mmap_info(rxe, uresp ? &uresp->sq_mi : NULL, udata,
			   qp->sq.queue->buf, qp->sq.queue->buf_size,
			   &qp->sq.queue->ip);

	if (err) {
		vfree(qp->sq.queue->buf);
		kfree(qp->sq.queue);
		qp->sq.queue = NULL;
		return err;
	}

	qp->req.wqe_index = queue_get_producer(qp->sq.queue,
					       QUEUE_TYPE_FROM_CLIENT);

	qp->req.state		= QP_STATE_RESET;
	qp->req.opcode		= -1;
	qp->comp.opcode		= -1;

	spin_lock_init(&qp->sq.sq_lock);
	skb_queue_head_init(&qp->req_pkts);

	rxe_init_task(rxe, &qp->req.task, qp,
		      rxe_requester, "req");
	rxe_init_task(rxe, &qp->comp.task, qp,
		      rxe_completer, "comp");

	qp->qp_timeout_jiffies = 0; /* Can't be set for UD/UC in modify_qp */
	if (init->qp_type == IB_QPT_RC) {
		timer_setup(&qp->rnr_nak_timer, rnr_nak_timer, 0);
		timer_setup(&qp->retrans_timer, retransmit_timer, 0);
	}
	return 0;
}

static int rxe_qp_init_resp(struct rxe_dev *rxe, struct rxe_qp *qp,
			    struct ib_qp_init_attr *init,
			    struct ib_udata *udata,
			    struct rxe_create_qp_resp __user *uresp)
{
	int err;
	int wqe_size;
	enum queue_type type;

	if (!qp->srq) {
		qp->rq.max_wr		= init->cap.max_recv_wr;
		qp->rq.max_sge		= init->cap.max_recv_sge;

		wqe_size = rcv_wqe_size(qp->rq.max_sge);

		pr_debug("qp#%d max_wr = %d, max_sge = %d, wqe_size = %d\n",
			 qp_num(qp), qp->rq.max_wr, qp->rq.max_sge, wqe_size);

		type = QUEUE_TYPE_FROM_CLIENT;
		qp->rq.queue = rxe_queue_init(rxe, &qp->rq.max_wr,
					wqe_size, type);
		if (!qp->rq.queue)
			return -ENOMEM;

		err = do_mmap_info(rxe, uresp ? &uresp->rq_mi : NULL, udata,
				   qp->rq.queue->buf, qp->rq.queue->buf_size,
				   &qp->rq.queue->ip);
		if (err) {
			vfree(qp->rq.queue->buf);
			kfree(qp->rq.queue);
			qp->rq.queue = NULL;
			return err;
		}
	}

	spin_lock_init(&qp->rq.producer_lock);
	spin_lock_init(&qp->rq.consumer_lock);

	skb_queue_head_init(&qp->resp_pkts);

	rxe_init_task(rxe, &qp->resp.task, qp,
		      rxe_responder, "resp");

	qp->resp.opcode		= OPCODE_NONE;
	qp->resp.msn		= 0;
	qp->resp.state		= QP_STATE_RESET;

	return 0;
}

/* called by the create qp verb */
int rxe_qp_from_init(struct rxe_dev *rxe, struct rxe_qp *qp, struct rxe_pd *pd,
		     struct ib_qp_init_attr *init,
		     struct rxe_create_qp_resp __user *uresp,
		     struct ib_pd *ibpd,
		     struct ib_udata *udata)
{
	int err;
	struct rxe_cq *rcq = to_rcq(init->recv_cq);
	struct rxe_cq *scq = to_rcq(init->send_cq);
	struct rxe_srq *srq = init->srq ? to_rsrq(init->srq) : NULL;

	rxe_get(pd);
	rxe_get(rcq);
	rxe_get(scq);
	if (srq)
		rxe_get(srq);

	qp->pd			= pd;
	qp->rcq			= rcq;
	qp->scq			= scq;
	qp->srq			= srq;

	atomic_inc(&rcq->num_wq);
	atomic_inc(&scq->num_wq);

	rxe_qp_init_misc(rxe, qp, init);

	err = rxe_qp_init_req(rxe, qp, init, udata, uresp);
	if (err)
		goto err1;

	err = rxe_qp_init_resp(rxe, qp, init, udata, uresp);
	if (err)
		goto err2;

	qp->attr.qp_state = IB_QPS_RESET;
	qp->valid = 1;

	return 0;

err2:
	rxe_queue_cleanup(qp->sq.queue);
	qp->sq.queue = NULL;
err1:
	atomic_dec(&rcq->num_wq);
	atomic_dec(&scq->num_wq);

	qp->pd = NULL;
	qp->rcq = NULL;
	qp->scq = NULL;
	qp->srq = NULL;

	if (srq)
		rxe_put(srq);
	rxe_put(scq);
	rxe_put(rcq);
	rxe_put(pd);

	return err;
}

/* called by the query qp verb */
int rxe_qp_to_init(struct rxe_qp *qp, struct ib_qp_init_attr *init)
{
	init->event_handler		= qp->ibqp.event_handler;
	init->qp_context		= qp->ibqp.qp_context;
	init->send_cq			= qp->ibqp.send_cq;
	init->recv_cq			= qp->ibqp.recv_cq;
	init->srq			= qp->ibqp.srq;

	init->cap.max_send_wr		= qp->sq.max_wr;
	init->cap.max_send_sge		= qp->sq.max_sge;
	init->cap.max_inline_data	= qp->sq.max_inline;

	if (!qp->srq) {
		init->cap.max_recv_wr		= qp->rq.max_wr;
		init->cap.max_recv_sge		= qp->rq.max_sge;
	}

	init->sq_sig_type		= qp->sq_sig_type;

	init->qp_type			= qp->ibqp.qp_type;
	init->port_num			= 1;

	return 0;
}

/* called by the modify qp verb, this routine checks all the parameters before
 * making any changes
 */
int rxe_qp_chk_attr(struct rxe_dev *rxe, struct rxe_qp *qp,
		    struct ib_qp_attr *attr, int mask)
{
	enum ib_qp_state cur_state = (mask & IB_QP_CUR_STATE) ?
					attr->cur_qp_state : qp->attr.qp_state;
	enum ib_qp_state new_state = (mask & IB_QP_STATE) ?
					attr->qp_state : cur_state;

	if (!ib_modify_qp_is_ok(cur_state, new_state, qp_type(qp), mask)) {
		pr_warn("invalid mask or state for qp\n");
		goto err1;
	}

	if (mask & IB_QP_STATE) {
		if (cur_state == IB_QPS_SQD) {
			if (qp->req.state == QP_STATE_DRAIN &&
			    new_state != IB_QPS_ERR)
				goto err1;
		}
	}

	if (mask & IB_QP_PORT) {
		if (!rdma_is_port_valid(&rxe->ib_dev, attr->port_num)) {
			pr_warn("invalid port %d\n", attr->port_num);
			goto err1;
		}
	}

	if (mask & IB_QP_CAP && rxe_qp_chk_cap(rxe, &attr->cap, !!qp->srq))
		goto err1;

	if (mask & IB_QP_AV && rxe_av_chk_attr(rxe, &attr->ah_attr))
		goto err1;

	if (mask & IB_QP_ALT_PATH) {
		if (rxe_av_chk_attr(rxe, &attr->alt_ah_attr))
			goto err1;
		if (!rdma_is_port_valid(&rxe->ib_dev, attr->alt_port_num))  {
			pr_warn("invalid alt port %d\n", attr->alt_port_num);
			goto err1;
		}
		if (attr->alt_timeout > 31) {
			pr_warn("invalid QP alt timeout %d > 31\n",
				attr->alt_timeout);
			goto err1;
		}
	}

	if (mask & IB_QP_PATH_MTU) {
		struct rxe_port *port = &rxe->port;

		enum ib_mtu max_mtu = port->attr.max_mtu;
		enum ib_mtu mtu = attr->path_mtu;

		if (mtu > max_mtu) {
			pr_debug("invalid mtu (%d) > (%d)\n",
				 ib_mtu_enum_to_int(mtu),
				 ib_mtu_enum_to_int(max_mtu));
			goto err1;
		}
	}

	if (mask & IB_QP_MAX_QP_RD_ATOMIC) {
		if (attr->max_rd_atomic > rxe->attr.max_qp_rd_atom) {
			pr_warn("invalid max_rd_atomic %d > %d\n",
				attr->max_rd_atomic,
				rxe->attr.max_qp_rd_atom);
			goto err1;
		}
	}

	if (mask & IB_QP_TIMEOUT) {
		if (attr->timeout > 31) {
			pr_warn("invalid QP timeout %d > 31\n",
				attr->timeout);
			goto err1;
		}
	}

	return 0;

err1:
	return -EINVAL;
}

/* move the qp to the reset state */
static void rxe_qp_reset(struct rxe_qp *qp)
{
	/* stop tasks from running */
	rxe_disable_task(&qp->resp.task);

	/* stop request/comp */
	if (qp->sq.queue) {
		if (qp_type(qp) == IB_QPT_RC)
			rxe_disable_task(&qp->comp.task);
		rxe_disable_task(&qp->req.task);
	}

	/* move qp to the reset state */
	qp->req.state = QP_STATE_RESET;
	qp->resp.state = QP_STATE_RESET;

	/* let state machines reset themselves drain work and packet queues
	 * etc.
	 */
	__rxe_do_task(&qp->resp.task);

	if (qp->sq.queue) {
		__rxe_do_task(&qp->comp.task);
		__rxe_do_task(&qp->req.task);
		rxe_queue_reset(qp->sq.queue);
	}

	/* cleanup attributes */
	atomic_set(&qp->ssn, 0);
	qp->req.opcode = -1;
	qp->req.need_retry = 0;
	qp->req.noack_pkts = 0;
	qp->resp.msn = 0;
	qp->resp.opcode = -1;
	qp->resp.drop_msg = 0;
	qp->resp.goto_error = 0;
	qp->resp.sent_psn_nak = 0;

	if (qp->resp.mr) {
		rxe_put(qp->resp.mr);
		qp->resp.mr = NULL;
	}

	cleanup_rd_atomic_resources(qp);

	/* reenable tasks */
	rxe_enable_task(&qp->resp.task);

	if (qp->sq.queue) {
		if (qp_type(qp) == IB_QPT_RC)
			rxe_enable_task(&qp->comp.task);

		rxe_enable_task(&qp->req.task);
	}
}

/* drain the send queue */
static void rxe_qp_drain(struct rxe_qp *qp)
{
	if (qp->sq.queue) {
		if (qp->req.state != QP_STATE_DRAINED) {
			qp->req.state = QP_STATE_DRAIN;
			if (qp_type(qp) == IB_QPT_RC)
				rxe_run_task(&qp->comp.task, 1);
			else
				__rxe_do_task(&qp->comp.task);
			rxe_run_task(&qp->req.task, 1);
		}
	}
}

/* move the qp to the error state */
void rxe_qp_error(struct rxe_qp *qp)
{
	qp->req.state = QP_STATE_ERROR;
	qp->resp.state = QP_STATE_ERROR;
	qp->attr.qp_state = IB_QPS_ERR;

	/* drain work and packet queues */
	rxe_run_task(&qp->resp.task, 1);

	if (qp_type(qp) == IB_QPT_RC)
		rxe_run_task(&qp->comp.task, 1);
	else
		__rxe_do_task(&qp->comp.task);
	rxe_run_task(&qp->req.task, 1);
}

/* called by the modify qp verb */
int rxe_qp_from_attr(struct rxe_qp *qp, struct ib_qp_attr *attr, int mask,
		     struct ib_udata *udata)
{
	int err;

	if (mask & IB_QP_MAX_QP_RD_ATOMIC) {
		int max_rd_atomic = attr->max_rd_atomic ?
			roundup_pow_of_two(attr->max_rd_atomic) : 0;

		qp->attr.max_rd_atomic = max_rd_atomic;
		atomic_set(&qp->req.rd_atomic, max_rd_atomic);
	}

	if (mask & IB_QP_MAX_DEST_RD_ATOMIC) {
		int max_dest_rd_atomic = attr->max_dest_rd_atomic ?
			roundup_pow_of_two(attr->max_dest_rd_atomic) : 0;

		qp->attr.max_dest_rd_atomic = max_dest_rd_atomic;

		free_rd_atomic_resources(qp);

		err = alloc_rd_atomic_resources(qp, max_dest_rd_atomic);
		if (err)
			return err;
	}

	if (mask & IB_QP_CUR_STATE)
		qp->attr.cur_qp_state = attr->qp_state;

	if (mask & IB_QP_EN_SQD_ASYNC_NOTIFY)
		qp->attr.en_sqd_async_notify = attr->en_sqd_async_notify;

	if (mask & IB_QP_ACCESS_FLAGS)
		qp->attr.qp_access_flags = attr->qp_access_flags;

	if (mask & IB_QP_PKEY_INDEX)
		qp->attr.pkey_index = attr->pkey_index;

	if (mask & IB_QP_PORT)
		qp->attr.port_num = attr->port_num;

	if (mask & IB_QP_QKEY)
		qp->attr.qkey = attr->qkey;

	if (mask & IB_QP_AV)
		rxe_init_av(&attr->ah_attr, &qp->pri_av);

	if (mask & IB_QP_ALT_PATH) {
		rxe_init_av(&attr->alt_ah_attr, &qp->alt_av);
		qp->attr.alt_port_num = attr->alt_port_num;
		qp->attr.alt_pkey_index = attr->alt_pkey_index;
		qp->attr.alt_timeout = attr->alt_timeout;
	}

	if (mask & IB_QP_PATH_MTU) {
		qp->attr.path_mtu = attr->path_mtu;
		qp->mtu = ib_mtu_enum_to_int(attr->path_mtu);
	}

	if (mask & IB_QP_TIMEOUT) {
		qp->attr.timeout = attr->timeout;
		if (attr->timeout == 0) {
			qp->qp_timeout_jiffies = 0;
		} else {
			/* According to the spec, timeout = 4.096 * 2 ^ attr->timeout [us] */
			int j = nsecs_to_jiffies(4096ULL << attr->timeout);

			qp->qp_timeout_jiffies = j ? j : 1;
		}
	}

	if (mask & IB_QP_RETRY_CNT) {
		qp->attr.retry_cnt = attr->retry_cnt;
		qp->comp.retry_cnt = attr->retry_cnt;
		pr_debug("qp#%d set retry count = %d\n", qp_num(qp),
			 attr->retry_cnt);
	}

	if (mask & IB_QP_RNR_RETRY) {
		qp->attr.rnr_retry = attr->rnr_retry;
		qp->comp.rnr_retry = attr->rnr_retry;
		pr_debug("qp#%d set rnr retry count = %d\n", qp_num(qp),
			 attr->rnr_retry);
	}

	if (mask & IB_QP_RQ_PSN) {
		qp->attr.rq_psn = (attr->rq_psn & BTH_PSN_MASK);
		qp->resp.psn = qp->attr.rq_psn;
		pr_debug("qp#%d set resp psn = 0x%x\n", qp_num(qp),
			 qp->resp.psn);
	}

	if (mask & IB_QP_MIN_RNR_TIMER) {
		qp->attr.min_rnr_timer = attr->min_rnr_timer;
		pr_debug("qp#%d set min rnr timer = 0x%x\n", qp_num(qp),
			 attr->min_rnr_timer);
	}

	if (mask & IB_QP_SQ_PSN) {
		qp->attr.sq_psn = (attr->sq_psn & BTH_PSN_MASK);
		qp->req.psn = qp->attr.sq_psn;
		qp->comp.psn = qp->attr.sq_psn;
		pr_debug("qp#%d set req psn = 0x%x\n", qp_num(qp), qp->req.psn);
	}

	if (mask & IB_QP_PATH_MIG_STATE)
		qp->attr.path_mig_state = attr->path_mig_state;

	if (mask & IB_QP_DEST_QPN)
		qp->attr.dest_qp_num = attr->dest_qp_num;

	if (mask & IB_QP_STATE) {
		qp->attr.qp_state = attr->qp_state;

		switch (attr->qp_state) {
		case IB_QPS_RESET:
			pr_debug("qp#%d state -> RESET\n", qp_num(qp));
			rxe_qp_reset(qp);
			break;

		case IB_QPS_INIT:
			pr_debug("qp#%d state -> INIT\n", qp_num(qp));
			qp->req.state = QP_STATE_INIT;
			qp->resp.state = QP_STATE_INIT;
			break;

		case IB_QPS_RTR:
			pr_debug("qp#%d state -> RTR\n", qp_num(qp));
			qp->resp.state = QP_STATE_READY;
			break;

		case IB_QPS_RTS:
			pr_debug("qp#%d state -> RTS\n", qp_num(qp));
			qp->req.state = QP_STATE_READY;
			break;

		case IB_QPS_SQD:
			pr_debug("qp#%d state -> SQD\n", qp_num(qp));
			rxe_qp_drain(qp);
			break;

		case IB_QPS_SQE:
			pr_warn("qp#%d state -> SQE !!?\n", qp_num(qp));
			/* Not possible from modify_qp. */
			break;

		case IB_QPS_ERR:
			pr_debug("qp#%d state -> ERR\n", qp_num(qp));
			rxe_qp_error(qp);
			break;
		}
	}

	return 0;
}

/* called by the query qp verb */
int rxe_qp_to_attr(struct rxe_qp *qp, struct ib_qp_attr *attr, int mask)
{
	*attr = qp->attr;

	attr->rq_psn				= qp->resp.psn;
	attr->sq_psn				= qp->req.psn;

	attr->cap.max_send_wr			= qp->sq.max_wr;
	attr->cap.max_send_sge			= qp->sq.max_sge;
	attr->cap.max_inline_data		= qp->sq.max_inline;

	if (!qp->srq) {
		attr->cap.max_recv_wr		= qp->rq.max_wr;
		attr->cap.max_recv_sge		= qp->rq.max_sge;
	}

	rxe_av_to_attr(&qp->pri_av, &attr->ah_attr);
	rxe_av_to_attr(&qp->alt_av, &attr->alt_ah_attr);

	if (qp->req.state == QP_STATE_DRAIN) {
		attr->sq_draining = 1;
		/* applications that get this state
		 * typically spin on it. yield the
		 * processor
		 */
		cond_resched();
	} else {
		attr->sq_draining = 0;
	}

	pr_debug("attr->sq_draining = %d\n", attr->sq_draining);

	return 0;
}

int rxe_qp_chk_destroy(struct rxe_qp *qp)
<<<<<<< HEAD
{
	/* See IBA o10-2.2.3
	 * An attempt to destroy a QP while attached to a mcast group
	 * will fail immediately.
	 */
	if (atomic_read(&qp->mcg_num)) {
		pr_debug("Attempt to destroy QP while attached to multicast group\n");
		return -EBUSY;
	}

	return 0;
}

/* called by the destroy qp verb */
void rxe_qp_destroy(struct rxe_qp *qp)
=======
>>>>>>> 88084a3d
{
	/* See IBA o10-2.2.3
	 * An attempt to destroy a QP while attached to a mcast group
	 * will fail immediately.
	 */
	if (atomic_read(&qp->mcg_num)) {
		pr_debug("Attempt to destroy QP while attached to multicast group\n");
		return -EBUSY;
	}

	return 0;
}

/* called when the last reference to the qp is dropped */
static void rxe_qp_do_cleanup(struct work_struct *work)
{
	struct rxe_qp *qp = container_of(work, typeof(*qp), cleanup_work.work);

	qp->valid = 0;
	qp->qp_timeout_jiffies = 0;
	rxe_cleanup_task(&qp->resp.task);

	if (qp_type(qp) == IB_QPT_RC) {
		del_timer_sync(&qp->retrans_timer);
		del_timer_sync(&qp->rnr_nak_timer);
	}

	rxe_cleanup_task(&qp->req.task);
	rxe_cleanup_task(&qp->comp.task);

	/* flush out any receive wr's or pending requests */
	__rxe_do_task(&qp->req.task);
	if (qp->sq.queue) {
		__rxe_do_task(&qp->comp.task);
		__rxe_do_task(&qp->req.task);
	}
<<<<<<< HEAD
}

/* called when the last reference to the qp is dropped */
static void rxe_qp_do_cleanup(struct work_struct *work)
{
	struct rxe_qp *qp = container_of(work, typeof(*qp), cleanup_work.work);
=======
>>>>>>> 88084a3d

	if (qp->sq.queue)
		rxe_queue_cleanup(qp->sq.queue);

	if (qp->srq)
		rxe_put(qp->srq);

	if (qp->rq.queue)
		rxe_queue_cleanup(qp->rq.queue);

	atomic_dec(&qp->scq->num_wq);
	if (qp->scq)
		rxe_put(qp->scq);
<<<<<<< HEAD
	if (qp->rcq)
		rxe_put(qp->rcq);
=======

	atomic_dec(&qp->rcq->num_wq);
	if (qp->rcq)
		rxe_put(qp->rcq);

>>>>>>> 88084a3d
	if (qp->pd)
		rxe_put(qp->pd);

	if (qp->resp.mr)
		rxe_put(qp->resp.mr);

	if (qp_type(qp) == IB_QPT_RC)
		sk_dst_reset(qp->sk->sk);

	free_rd_atomic_resources(qp);

	kernel_sock_shutdown(qp->sk, SHUT_RDWR);
	sock_release(qp->sk);
}

/* called when the last reference to the qp is dropped */
void rxe_qp_cleanup(struct rxe_pool_elem *elem)
{
	struct rxe_qp *qp = container_of(elem, typeof(*qp), elem);

	execute_in_process_context(rxe_qp_do_cleanup, &qp->cleanup_work);
}<|MERGE_RESOLUTION|>--- conflicted
+++ resolved
@@ -758,7 +758,6 @@
 }
 
 int rxe_qp_chk_destroy(struct rxe_qp *qp)
-<<<<<<< HEAD
 {
 	/* See IBA o10-2.2.3
 	 * An attempt to destroy a QP while attached to a mcast group
@@ -772,23 +771,6 @@
 	return 0;
 }
 
-/* called by the destroy qp verb */
-void rxe_qp_destroy(struct rxe_qp *qp)
-=======
->>>>>>> 88084a3d
-{
-	/* See IBA o10-2.2.3
-	 * An attempt to destroy a QP while attached to a mcast group
-	 * will fail immediately.
-	 */
-	if (atomic_read(&qp->mcg_num)) {
-		pr_debug("Attempt to destroy QP while attached to multicast group\n");
-		return -EBUSY;
-	}
-
-	return 0;
-}
-
 /* called when the last reference to the qp is dropped */
 static void rxe_qp_do_cleanup(struct work_struct *work)
 {
@@ -812,15 +794,6 @@
 		__rxe_do_task(&qp->comp.task);
 		__rxe_do_task(&qp->req.task);
 	}
-<<<<<<< HEAD
-}
-
-/* called when the last reference to the qp is dropped */
-static void rxe_qp_do_cleanup(struct work_struct *work)
-{
-	struct rxe_qp *qp = container_of(work, typeof(*qp), cleanup_work.work);
-=======
->>>>>>> 88084a3d
 
 	if (qp->sq.queue)
 		rxe_queue_cleanup(qp->sq.queue);
@@ -834,16 +807,11 @@
 	atomic_dec(&qp->scq->num_wq);
 	if (qp->scq)
 		rxe_put(qp->scq);
-<<<<<<< HEAD
-	if (qp->rcq)
-		rxe_put(qp->rcq);
-=======
 
 	atomic_dec(&qp->rcq->num_wq);
 	if (qp->rcq)
 		rxe_put(qp->rcq);
 
->>>>>>> 88084a3d
 	if (qp->pd)
 		rxe_put(qp->pd);
 
