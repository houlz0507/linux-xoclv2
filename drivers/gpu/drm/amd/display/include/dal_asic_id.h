--- conflicted
+++ resolved
@@ -228,11 +228,7 @@
 #define FAMILY_YELLOW_CARP                     146
 
 #define YELLOW_CARP_A0 0x01
-<<<<<<< HEAD
-#define YELLOW_CARP_B0 0x20
-=======
 #define YELLOW_CARP_B0 0x1A
->>>>>>> 3906fe9b
 #define YELLOW_CARP_UNKNOWN 0xFF
 
 #ifndef ASICREV_IS_YELLOW_CARP
