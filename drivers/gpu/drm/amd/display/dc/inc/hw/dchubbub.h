/*
 * Copyright 2012-15 Advanced Micro Devices, Inc.
 *
 * Permission is hereby granted, free of charge, to any person obtaining a
 * copy of this software and associated documentation files (the "Software"),
 * to deal in the Software without restriction, including without limitation
 * the rights to use, copy, modify, merge, publish, distribute, sublicense,
 * and/or sell copies of the Software, and to permit persons to whom the
 * Software is furnished to do so, subject to the following conditions:
 *
 * The above copyright notice and this permission notice shall be included in
 * all copies or substantial portions of the Software.
 *
 * THE SOFTWARE IS PROVIDED "AS IS", WITHOUT WARRANTY OF ANY KIND, EXPRESS OR
 * IMPLIED, INCLUDING BUT NOT LIMITED TO THE WARRANTIES OF MERCHANTABILITY,
 * FITNESS FOR A PARTICULAR PURPOSE AND NONINFRINGEMENT.  IN NO EVENT SHALL
 * THE COPYRIGHT HOLDER(S) OR AUTHOR(S) BE LIABLE FOR ANY CLAIM, DAMAGES OR
 * OTHER LIABILITY, WHETHER IN AN ACTION OF CONTRACT, TORT OR OTHERWISE,
 * ARISING FROM, OUT OF OR IN CONNECTION WITH THE SOFTWARE OR THE USE OR
 * OTHER DEALINGS IN THE SOFTWARE.
 *
 * Authors: AMD
 *
 */

#ifndef __DAL_DCHUBBUB_H__
#define __DAL_DCHUBBUB_H__


enum dcc_control {
	dcc_control__256_256_xxx,
	dcc_control__128_128_xxx,
	dcc_control__256_64_64,
};

enum segment_order {
	segment_order__na,
	segment_order__contiguous,
	segment_order__non_contiguous,
};

struct dcn_hubbub_wm_set {
	uint32_t wm_set;
	uint32_t data_urgent;
	uint32_t pte_meta_urgent;
	uint32_t sr_enter;
	uint32_t sr_exit;
	uint32_t dram_clk_chanage;
};

struct dcn_hubbub_wm {
	struct dcn_hubbub_wm_set sets[4];
};

struct hubbub_funcs {
	void (*update_dchub)(
			struct hubbub *hubbub,
			struct dchub_init_data *dh_data);

	bool (*get_dcc_compression_cap)(struct hubbub *hubbub,
			const struct dc_dcc_surface_param *input,
			struct dc_surface_dcc_cap *output);

	bool (*dcc_support_swizzle)(
			enum swizzle_mode_values swizzle,
			unsigned int bytes_per_element,
			enum segment_order *segment_order_horz,
			enum segment_order *segment_order_vert);

	bool (*dcc_support_pixel_format)(
			enum surface_pixel_format format,
			unsigned int *bytes_per_element);

	void (*wm_read_state)(struct hubbub *hubbub,
			struct dcn_hubbub_wm *wm);
<<<<<<< HEAD
=======

	void (*get_dchub_ref_freq)(struct hubbub *hubbub,
			unsigned int dccg_ref_freq_inKhz,
			unsigned int *dchub_ref_freq_inKhz);

	void (*program_watermarks)(
			struct hubbub *hubbub,
			struct dcn_watermark_set *watermarks,
			unsigned int refclk_mhz,
			bool safe_to_lower);
>>>>>>> 0ecfebd2
};

struct hubbub {
	const struct hubbub_funcs *funcs;
	struct dc_context *ctx;
};

#endif<|MERGE_RESOLUTION|>--- conflicted
+++ resolved
@@ -73,8 +73,6 @@
 
 	void (*wm_read_state)(struct hubbub *hubbub,
 			struct dcn_hubbub_wm *wm);
-<<<<<<< HEAD
-=======
 
 	void (*get_dchub_ref_freq)(struct hubbub *hubbub,
 			unsigned int dccg_ref_freq_inKhz,
@@ -85,7 +83,6 @@
 			struct dcn_watermark_set *watermarks,
 			unsigned int refclk_mhz,
 			bool safe_to_lower);
->>>>>>> 0ecfebd2
 };
 
 struct hubbub {
