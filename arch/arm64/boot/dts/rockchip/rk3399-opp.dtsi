--- conflicted
+++ resolved
@@ -108,8 +108,6 @@
 		opp07 {
 			opp-hz = /bits/ 64 <1800000000>;
 			opp-microvolt = <1200000>;
-<<<<<<< HEAD
-=======
 		};
 	};
 
@@ -139,7 +137,6 @@
 		opp05 {
 			opp-hz = /bits/ 64 <800000000>;
 			opp-microvolt = <1100000>;
->>>>>>> bb176f67
 		};
 	};
 };
