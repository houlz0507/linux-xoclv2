--- conflicted
+++ resolved
@@ -116,13 +116,8 @@
 		mmcsd {
 			mmcsd_default_mux: mmcsd_mux {
 				mmcsd_default_mux {
-<<<<<<< HEAD
-					ste,function = "mmcsd";
-					ste,pins = "mmcsd_a_1", "mmcsd_b_1";
-=======
 					function = "mmcsd";
-					groups = "mmcsd_a_1";
->>>>>>> 853b6bf0
+					groups = "mmcsd_a_1", "mmcsd_b_1";
 				};
 			};
 			mmcsd_default_mode: mmcsd_default {
@@ -132,15 +127,9 @@
 					ste,output = <0>;
 				};
 				mmcsd_default_cfg2 {
-<<<<<<< HEAD
 					/* MCCMDDIR, MCDAT0DIR, MCDAT31DIR, MCDATDIR2 */
-					ste,pins = "GPIO10_C11", "GPIO15_A12",
+					pins = "GPIO10_C11", "GPIO15_A12",
 					"GPIO16_C13", "GPIO23_D15";
-=======
-					/* MCCMDDIR, MCDAT0DIR, MCDAT31DIR */
-					pins = "GPIO10_C11", "GPIO15_A12",
-					"GPIO16_C13";
->>>>>>> 853b6bf0
 					ste,output = <1>;
 				};
 				mmcsd_default_cfg3 {
@@ -180,17 +169,6 @@
 				};
 			};
 		};
-<<<<<<< HEAD
-=======
-		i2c2 {
-			i2c2_default_mode: i2c2_default {
-				i2c2_default_cfg {
-					pins = "GPIO73_C21", "GPIO74_C20";
-					ste,input = <0>;
-				};
-			};
-		};
->>>>>>> 853b6bf0
 	};
 
 	src: src@101e0000 {
