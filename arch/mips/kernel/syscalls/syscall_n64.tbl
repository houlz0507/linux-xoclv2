--- conflicted
+++ resolved
@@ -350,8 +350,5 @@
 433	n64	fspick				sys_fspick
 434	n64	pidfd_open			sys_pidfd_open
 435	n64	clone3				__sys_clone3
-<<<<<<< HEAD
 437	n64	openat2				sys_openat2
-=======
-438	n64	pidfd_getfd			sys_pidfd_getfd
->>>>>>> 8d19f1c8
+438	n64	pidfd_getfd			sys_pidfd_getfd