// SPDX-License-Identifier: GPL-2.0-only
/*
 * Machine check handler.
 *
 * K8 parts Copyright 2002,2003 Andi Kleen, SuSE Labs.
 * Rest from unknown author(s).
 * 2004 Andi Kleen. Rewrote most of it.
 * Copyright 2008 Intel Corporation
 * Author: Andi Kleen
 */

#include <linux/thread_info.h>
#include <linux/capability.h>
#include <linux/miscdevice.h>
#include <linux/ratelimit.h>
#include <linux/rcupdate.h>
#include <linux/kobject.h>
#include <linux/uaccess.h>
#include <linux/kdebug.h>
#include <linux/kernel.h>
#include <linux/percpu.h>
#include <linux/string.h>
#include <linux/device.h>
#include <linux/syscore_ops.h>
#include <linux/delay.h>
#include <linux/ctype.h>
#include <linux/sched.h>
#include <linux/sysfs.h>
#include <linux/types.h>
#include <linux/slab.h>
#include <linux/init.h>
#include <linux/kmod.h>
#include <linux/poll.h>
#include <linux/nmi.h>
#include <linux/cpu.h>
#include <linux/ras.h>
#include <linux/smp.h>
#include <linux/fs.h>
#include <linux/mm.h>
#include <linux/debugfs.h>
#include <linux/irq_work.h>
#include <linux/export.h>
#include <linux/jump_label.h>
#include <linux/set_memory.h>
#include <linux/task_work.h>
#include <linux/hardirq.h>

#include <asm/intel-family.h>
#include <asm/processor.h>
#include <asm/traps.h>
#include <asm/tlbflush.h>
#include <asm/mce.h>
#include <asm/msr.h>
#include <asm/reboot.h>

#include "internal.h"

/* sysfs synchronization */
static DEFINE_MUTEX(mce_sysfs_mutex);

#define CREATE_TRACE_POINTS
#include <trace/events/mce.h>

#define SPINUNIT		100	/* 100ns */

DEFINE_PER_CPU(unsigned, mce_exception_count);

DEFINE_PER_CPU_READ_MOSTLY(unsigned int, mce_num_banks);

struct mce_bank {
	u64			ctl;			/* subevents to enable */
	bool			init;			/* initialise bank? */
};
static DEFINE_PER_CPU_READ_MOSTLY(struct mce_bank[MAX_NR_BANKS], mce_banks_array);

#define ATTR_LEN               16
/* One object for each MCE bank, shared by all CPUs */
struct mce_bank_dev {
	struct device_attribute	attr;			/* device attribute */
	char			attrname[ATTR_LEN];	/* attribute name */
	u8			bank;			/* bank number */
};
static struct mce_bank_dev mce_bank_devs[MAX_NR_BANKS];

struct mce_vendor_flags mce_flags __read_mostly;

struct mca_config mca_cfg __read_mostly = {
	.bootlog  = -1,
	/*
	 * Tolerant levels:
	 * 0: always panic on uncorrected errors, log corrected errors
	 * 1: panic or SIGBUS on uncorrected errors, log corrected errors
	 * 2: SIGBUS or log uncorrected errors (if possible), log corr. errors
	 * 3: never panic or SIGBUS, log all errors (for testing only)
	 */
	.tolerant = 1,
	.monarch_timeout = -1
};

static DEFINE_PER_CPU(struct mce, mces_seen);
static unsigned long mce_need_notify;
static int cpu_missing;

/*
 * MCA banks polled by the period polling timer for corrected events.
 * With Intel CMCI, this only has MCA banks which do not support CMCI (if any).
 */
DEFINE_PER_CPU(mce_banks_t, mce_poll_banks) = {
	[0 ... BITS_TO_LONGS(MAX_NR_BANKS)-1] = ~0UL
};

/*
 * MCA banks controlled through firmware first for corrected errors.
 * This is a global list of banks for which we won't enable CMCI and we
 * won't poll. Firmware controls these banks and is responsible for
 * reporting corrected errors through GHES. Uncorrected/recoverable
 * errors are still notified through a machine check.
 */
mce_banks_t mce_banks_ce_disabled;

static struct work_struct mce_work;
static struct irq_work mce_irq_work;

static void (*quirk_no_way_out)(int bank, struct mce *m, struct pt_regs *regs);

/*
 * CPU/chipset specific EDAC code can register a notifier call here to print
 * MCE errors in a human-readable form.
 */
BLOCKING_NOTIFIER_HEAD(x86_mce_decoder_chain);

/* Do initial initialization of a struct mce */
noinstr void mce_setup(struct mce *m)
{
	memset(m, 0, sizeof(struct mce));
	m->cpu = m->extcpu = smp_processor_id();
	/* need the internal __ version to avoid deadlocks */
	m->time = __ktime_get_real_seconds();
	m->cpuvendor = boot_cpu_data.x86_vendor;
	m->cpuid = cpuid_eax(1);
	m->socketid = cpu_data(m->extcpu).phys_proc_id;
	m->apicid = cpu_data(m->extcpu).initial_apicid;
	m->mcgcap = __rdmsr(MSR_IA32_MCG_CAP);

	if (this_cpu_has(X86_FEATURE_INTEL_PPIN))
		m->ppin = __rdmsr(MSR_PPIN);
	else if (this_cpu_has(X86_FEATURE_AMD_PPIN))
		m->ppin = __rdmsr(MSR_AMD_PPIN);

	m->microcode = boot_cpu_data.microcode;
}

DEFINE_PER_CPU(struct mce, injectm);
EXPORT_PER_CPU_SYMBOL_GPL(injectm);

void mce_log(struct mce *m)
{
	if (!mce_gen_pool_add(m))
		irq_work_queue(&mce_irq_work);
}
EXPORT_SYMBOL_GPL(mce_log);

void mce_register_decode_chain(struct notifier_block *nb)
{
	if (WARN_ON(nb->priority > MCE_PRIO_MCELOG && nb->priority < MCE_PRIO_EDAC))
		return;

	blocking_notifier_chain_register(&x86_mce_decoder_chain, nb);
}
EXPORT_SYMBOL_GPL(mce_register_decode_chain);

void mce_unregister_decode_chain(struct notifier_block *nb)
{
	blocking_notifier_chain_unregister(&x86_mce_decoder_chain, nb);
}
EXPORT_SYMBOL_GPL(mce_unregister_decode_chain);

static inline u32 ctl_reg(int bank)
{
	return MSR_IA32_MCx_CTL(bank);
}

static inline u32 status_reg(int bank)
{
	return MSR_IA32_MCx_STATUS(bank);
}

static inline u32 addr_reg(int bank)
{
	return MSR_IA32_MCx_ADDR(bank);
}

static inline u32 misc_reg(int bank)
{
	return MSR_IA32_MCx_MISC(bank);
}

static inline u32 smca_ctl_reg(int bank)
{
	return MSR_AMD64_SMCA_MCx_CTL(bank);
}

static inline u32 smca_status_reg(int bank)
{
	return MSR_AMD64_SMCA_MCx_STATUS(bank);
}

static inline u32 smca_addr_reg(int bank)
{
	return MSR_AMD64_SMCA_MCx_ADDR(bank);
}

static inline u32 smca_misc_reg(int bank)
{
	return MSR_AMD64_SMCA_MCx_MISC(bank);
}

struct mca_msr_regs msr_ops = {
	.ctl	= ctl_reg,
	.status	= status_reg,
	.addr	= addr_reg,
	.misc	= misc_reg
};

static void __print_mce(struct mce *m)
{
	pr_emerg(HW_ERR "CPU %d: Machine Check%s: %Lx Bank %d: %016Lx\n",
		 m->extcpu,
		 (m->mcgstatus & MCG_STATUS_MCIP ? " Exception" : ""),
		 m->mcgstatus, m->bank, m->status);

	if (m->ip) {
		pr_emerg(HW_ERR "RIP%s %02x:<%016Lx> ",
			!(m->mcgstatus & MCG_STATUS_EIPV) ? " !INEXACT!" : "",
			m->cs, m->ip);

		if (m->cs == __KERNEL_CS)
			pr_cont("{%pS}", (void *)(unsigned long)m->ip);
		pr_cont("\n");
	}

	pr_emerg(HW_ERR "TSC %llx ", m->tsc);
	if (m->addr)
		pr_cont("ADDR %llx ", m->addr);
	if (m->misc)
		pr_cont("MISC %llx ", m->misc);

	if (mce_flags.smca) {
		if (m->synd)
			pr_cont("SYND %llx ", m->synd);
		if (m->ipid)
			pr_cont("IPID %llx ", m->ipid);
	}

	pr_cont("\n");

	/*
	 * Note this output is parsed by external tools and old fields
	 * should not be changed.
	 */
	pr_emerg(HW_ERR "PROCESSOR %u:%x TIME %llu SOCKET %u APIC %x microcode %x\n",
		m->cpuvendor, m->cpuid, m->time, m->socketid, m->apicid,
		m->microcode);
}

static void print_mce(struct mce *m)
{
	__print_mce(m);

	if (m->cpuvendor != X86_VENDOR_AMD && m->cpuvendor != X86_VENDOR_HYGON)
		pr_emerg_ratelimited(HW_ERR "Run the above through 'mcelog --ascii'\n");
}

#define PANIC_TIMEOUT 5 /* 5 seconds */

static atomic_t mce_panicked;

static int fake_panic;
static atomic_t mce_fake_panicked;

/* Panic in progress. Enable interrupts and wait for final IPI */
static void wait_for_panic(void)
{
	long timeout = PANIC_TIMEOUT*USEC_PER_SEC;

	preempt_disable();
	local_irq_enable();
	while (timeout-- > 0)
		udelay(1);
	if (panic_timeout == 0)
		panic_timeout = mca_cfg.panic_timeout;
	panic("Panicing machine check CPU died");
}

static void mce_panic(const char *msg, struct mce *final, char *exp)
{
	int apei_err = 0;
	struct llist_node *pending;
	struct mce_evt_llist *l;

	if (!fake_panic) {
		/*
		 * Make sure only one CPU runs in machine check panic
		 */
		if (atomic_inc_return(&mce_panicked) > 1)
			wait_for_panic();
		barrier();

		bust_spinlocks(1);
		console_verbose();
	} else {
		/* Don't log too much for fake panic */
		if (atomic_inc_return(&mce_fake_panicked) > 1)
			return;
	}
	pending = mce_gen_pool_prepare_records();
	/* First print corrected ones that are still unlogged */
	llist_for_each_entry(l, pending, llnode) {
		struct mce *m = &l->mce;
		if (!(m->status & MCI_STATUS_UC)) {
			print_mce(m);
			if (!apei_err)
				apei_err = apei_write_mce(m);
		}
	}
	/* Now print uncorrected but with the final one last */
	llist_for_each_entry(l, pending, llnode) {
		struct mce *m = &l->mce;
		if (!(m->status & MCI_STATUS_UC))
			continue;
		if (!final || mce_cmp(m, final)) {
			print_mce(m);
			if (!apei_err)
				apei_err = apei_write_mce(m);
		}
	}
	if (final) {
		print_mce(final);
		if (!apei_err)
			apei_err = apei_write_mce(final);
	}
	if (cpu_missing)
		pr_emerg(HW_ERR "Some CPUs didn't answer in synchronization\n");
	if (exp)
		pr_emerg(HW_ERR "Machine check: %s\n", exp);
	if (!fake_panic) {
		if (panic_timeout == 0)
			panic_timeout = mca_cfg.panic_timeout;
		panic(msg);
	} else
		pr_emerg(HW_ERR "Fake kernel panic: %s\n", msg);
}

/* Support code for software error injection */

static int msr_to_offset(u32 msr)
{
	unsigned bank = __this_cpu_read(injectm.bank);

	if (msr == mca_cfg.rip_msr)
		return offsetof(struct mce, ip);
	if (msr == msr_ops.status(bank))
		return offsetof(struct mce, status);
	if (msr == msr_ops.addr(bank))
		return offsetof(struct mce, addr);
	if (msr == msr_ops.misc(bank))
		return offsetof(struct mce, misc);
	if (msr == MSR_IA32_MCG_STATUS)
		return offsetof(struct mce, mcgstatus);
	return -1;
}

/* MSR access wrappers used for error injection */
static u64 mce_rdmsrl(u32 msr)
{
	u64 v;

	if (__this_cpu_read(injectm.finished)) {
		int offset = msr_to_offset(msr);

		if (offset < 0)
			return 0;
		return *(u64 *)((char *)this_cpu_ptr(&injectm) + offset);
	}

	if (rdmsrl_safe(msr, &v)) {
		WARN_ONCE(1, "mce: Unable to read MSR 0x%x!\n", msr);
		/*
		 * Return zero in case the access faulted. This should
		 * not happen normally but can happen if the CPU does
		 * something weird, or if the code is buggy.
		 */
		v = 0;
	}

	return v;
}

static void mce_wrmsrl(u32 msr, u64 v)
{
	if (__this_cpu_read(injectm.finished)) {
		int offset = msr_to_offset(msr);

		if (offset >= 0)
			*(u64 *)((char *)this_cpu_ptr(&injectm) + offset) = v;
		return;
	}
	wrmsrl(msr, v);
}

/*
 * Collect all global (w.r.t. this processor) status about this machine
 * check into our "mce" struct so that we can use it later to assess
 * the severity of the problem as we read per-bank specific details.
 */
static inline void mce_gather_info(struct mce *m, struct pt_regs *regs)
{
	mce_setup(m);

	m->mcgstatus = mce_rdmsrl(MSR_IA32_MCG_STATUS);
	if (regs) {
		/*
		 * Get the address of the instruction at the time of
		 * the machine check error.
		 */
		if (m->mcgstatus & (MCG_STATUS_RIPV|MCG_STATUS_EIPV)) {
			m->ip = regs->ip;
			m->cs = regs->cs;

			/*
			 * When in VM86 mode make the cs look like ring 3
			 * always. This is a lie, but it's better than passing
			 * the additional vm86 bit around everywhere.
			 */
			if (v8086_mode(regs))
				m->cs |= 3;
		}
		/* Use accurate RIP reporting if available. */
		if (mca_cfg.rip_msr)
			m->ip = mce_rdmsrl(mca_cfg.rip_msr);
	}
}

int mce_available(struct cpuinfo_x86 *c)
{
	if (mca_cfg.disabled)
		return 0;
	return cpu_has(c, X86_FEATURE_MCE) && cpu_has(c, X86_FEATURE_MCA);
}

static void mce_schedule_work(void)
{
	if (!mce_gen_pool_empty())
		schedule_work(&mce_work);
}

static void mce_irq_work_cb(struct irq_work *entry)
{
	mce_schedule_work();
}

/*
 * Check if the address reported by the CPU is in a format we can parse.
 * It would be possible to add code for most other cases, but all would
 * be somewhat complicated (e.g. segment offset would require an instruction
 * parser). So only support physical addresses up to page granuality for now.
 */
int mce_usable_address(struct mce *m)
{
	if (!(m->status & MCI_STATUS_ADDRV))
		return 0;

	/* Checks after this one are Intel/Zhaoxin-specific: */
	if (boot_cpu_data.x86_vendor != X86_VENDOR_INTEL &&
	    boot_cpu_data.x86_vendor != X86_VENDOR_ZHAOXIN)
		return 1;

	if (!(m->status & MCI_STATUS_MISCV))
		return 0;

	if (MCI_MISC_ADDR_LSB(m->misc) > PAGE_SHIFT)
		return 0;

	if (MCI_MISC_ADDR_MODE(m->misc) != MCI_MISC_ADDR_PHYS)
		return 0;

	return 1;
}
EXPORT_SYMBOL_GPL(mce_usable_address);

bool mce_is_memory_error(struct mce *m)
{
	switch (m->cpuvendor) {
	case X86_VENDOR_AMD:
	case X86_VENDOR_HYGON:
		return amd_mce_is_memory_error(m);

	case X86_VENDOR_INTEL:
	case X86_VENDOR_ZHAOXIN:
		/*
		 * Intel SDM Volume 3B - 15.9.2 Compound Error Codes
		 *
		 * Bit 7 of the MCACOD field of IA32_MCi_STATUS is used for
		 * indicating a memory error. Bit 8 is used for indicating a
		 * cache hierarchy error. The combination of bit 2 and bit 3
		 * is used for indicating a `generic' cache hierarchy error
		 * But we can't just blindly check the above bits, because if
		 * bit 11 is set, then it is a bus/interconnect error - and
		 * either way the above bits just gives more detail on what
		 * bus/interconnect error happened. Note that bit 12 can be
		 * ignored, as it's the "filter" bit.
		 */
		return (m->status & 0xef80) == BIT(7) ||
		       (m->status & 0xef00) == BIT(8) ||
		       (m->status & 0xeffc) == 0xc;

	default:
		return false;
	}
}
EXPORT_SYMBOL_GPL(mce_is_memory_error);

bool mce_is_correctable(struct mce *m)
{
	if (m->cpuvendor == X86_VENDOR_AMD && m->status & MCI_STATUS_DEFERRED)
		return false;

	if (m->cpuvendor == X86_VENDOR_HYGON && m->status & MCI_STATUS_DEFERRED)
		return false;

	if (m->status & MCI_STATUS_UC)
		return false;

	return true;
}
EXPORT_SYMBOL_GPL(mce_is_correctable);

static int mce_early_notifier(struct notifier_block *nb, unsigned long val,
			      void *data)
{
	struct mce *m = (struct mce *)data;

	if (!m)
		return NOTIFY_DONE;

	/* Emit the trace record: */
	trace_mce_record(m);

	set_bit(0, &mce_need_notify);

	mce_notify_irq();

	return NOTIFY_DONE;
}

static struct notifier_block early_nb = {
	.notifier_call	= mce_early_notifier,
	.priority	= MCE_PRIO_EARLY,
};

static int uc_decode_notifier(struct notifier_block *nb, unsigned long val,
			      void *data)
{
	struct mce *mce = (struct mce *)data;
	unsigned long pfn;

	if (!mce || !mce_usable_address(mce))
		return NOTIFY_DONE;

	if (mce->severity != MCE_AO_SEVERITY &&
	    mce->severity != MCE_DEFERRED_SEVERITY)
		return NOTIFY_DONE;

	pfn = mce->addr >> PAGE_SHIFT;
	if (!memory_failure(pfn, 0)) {
		set_mce_nospec(pfn);
		mce->kflags |= MCE_HANDLED_UC;
	}

	return NOTIFY_OK;
}

static struct notifier_block mce_uc_nb = {
	.notifier_call	= uc_decode_notifier,
	.priority	= MCE_PRIO_UC,
};

static int mce_default_notifier(struct notifier_block *nb, unsigned long val,
				void *data)
{
	struct mce *m = (struct mce *)data;

	if (!m)
		return NOTIFY_DONE;

	if (mca_cfg.print_all || !m->kflags)
		__print_mce(m);

	return NOTIFY_DONE;
}

static struct notifier_block mce_default_nb = {
	.notifier_call	= mce_default_notifier,
	/* lowest prio, we want it to run last. */
	.priority	= MCE_PRIO_LOWEST,
};

/*
 * Read ADDR and MISC registers.
 */
static void mce_read_aux(struct mce *m, int i)
{
	if (m->status & MCI_STATUS_MISCV)
		m->misc = mce_rdmsrl(msr_ops.misc(i));

	if (m->status & MCI_STATUS_ADDRV) {
		m->addr = mce_rdmsrl(msr_ops.addr(i));

		/*
		 * Mask the reported address by the reported granularity.
		 */
		if (mca_cfg.ser && (m->status & MCI_STATUS_MISCV)) {
			u8 shift = MCI_MISC_ADDR_LSB(m->misc);
			m->addr >>= shift;
			m->addr <<= shift;
		}

		/*
		 * Extract [55:<lsb>] where lsb is the least significant
		 * *valid* bit of the address bits.
		 */
		if (mce_flags.smca) {
			u8 lsb = (m->addr >> 56) & 0x3f;

			m->addr &= GENMASK_ULL(55, lsb);
		}
	}

	if (mce_flags.smca) {
		m->ipid = mce_rdmsrl(MSR_AMD64_SMCA_MCx_IPID(i));

		if (m->status & MCI_STATUS_SYNDV)
			m->synd = mce_rdmsrl(MSR_AMD64_SMCA_MCx_SYND(i));
	}
}

DEFINE_PER_CPU(unsigned, mce_poll_count);

/*
 * Poll for corrected events or events that happened before reset.
 * Those are just logged through /dev/mcelog.
 *
 * This is executed in standard interrupt context.
 *
 * Note: spec recommends to panic for fatal unsignalled
 * errors here. However this would be quite problematic --
 * we would need to reimplement the Monarch handling and
 * it would mess up the exclusion between exception handler
 * and poll handler -- * so we skip this for now.
 * These cases should not happen anyways, or only when the CPU
 * is already totally * confused. In this case it's likely it will
 * not fully execute the machine check handler either.
 */
bool machine_check_poll(enum mcp_flags flags, mce_banks_t *b)
{
	struct mce_bank *mce_banks = this_cpu_ptr(mce_banks_array);
	bool error_seen = false;
	struct mce m;
	int i;

	this_cpu_inc(mce_poll_count);

	mce_gather_info(&m, NULL);

	if (flags & MCP_TIMESTAMP)
		m.tsc = rdtsc();

	for (i = 0; i < this_cpu_read(mce_num_banks); i++) {
		if (!mce_banks[i].ctl || !test_bit(i, *b))
			continue;

		m.misc = 0;
		m.addr = 0;
		m.bank = i;

		barrier();
		m.status = mce_rdmsrl(msr_ops.status(i));

		/* If this entry is not valid, ignore it */
		if (!(m.status & MCI_STATUS_VAL))
			continue;

		/*
		 * If we are logging everything (at CPU online) or this
		 * is a corrected error, then we must log it.
		 */
		if ((flags & MCP_UC) || !(m.status & MCI_STATUS_UC))
			goto log_it;

		/*
		 * Newer Intel systems that support software error
		 * recovery need to make additional checks. Other
		 * CPUs should skip over uncorrected errors, but log
		 * everything else.
		 */
		if (!mca_cfg.ser) {
			if (m.status & MCI_STATUS_UC)
				continue;
			goto log_it;
		}

		/* Log "not enabled" (speculative) errors */
		if (!(m.status & MCI_STATUS_EN))
			goto log_it;

		/*
		 * Log UCNA (SDM: 15.6.3 "UCR Error Classification")
		 * UC == 1 && PCC == 0 && S == 0
		 */
		if (!(m.status & MCI_STATUS_PCC) && !(m.status & MCI_STATUS_S))
			goto log_it;

		/*
		 * Skip anything else. Presumption is that our read of this
		 * bank is racing with a machine check. Leave the log alone
		 * for do_machine_check() to deal with it.
		 */
		continue;

log_it:
		error_seen = true;

		if (flags & MCP_DONTLOG)
			goto clear_it;

		mce_read_aux(&m, i);
		m.severity = mce_severity(&m, mca_cfg.tolerant, NULL, false);
		/*
		 * Don't get the IP here because it's unlikely to
		 * have anything to do with the actual error location.
		 */

		if (mca_cfg.dont_log_ce && !mce_usable_address(&m))
			goto clear_it;

		mce_log(&m);

clear_it:
		/*
		 * Clear state for this bank.
		 */
		mce_wrmsrl(msr_ops.status(i), 0);
	}

	/*
	 * Don't clear MCG_STATUS here because it's only defined for
	 * exceptions.
	 */

	sync_core();

	return error_seen;
}
EXPORT_SYMBOL_GPL(machine_check_poll);

/*
 * Do a quick check if any of the events requires a panic.
 * This decides if we keep the events around or clear them.
 */
static int mce_no_way_out(struct mce *m, char **msg, unsigned long *validp,
			  struct pt_regs *regs)
{
	char *tmp = *msg;
	int i;

	for (i = 0; i < this_cpu_read(mce_num_banks); i++) {
		m->status = mce_rdmsrl(msr_ops.status(i));
		if (!(m->status & MCI_STATUS_VAL))
			continue;

		__set_bit(i, validp);
		if (quirk_no_way_out)
			quirk_no_way_out(i, m, regs);

		m->bank = i;
		if (mce_severity(m, mca_cfg.tolerant, &tmp, true) >= MCE_PANIC_SEVERITY) {
			mce_read_aux(m, i);
			*msg = tmp;
			return 1;
		}
	}
	return 0;
}

/*
 * Variable to establish order between CPUs while scanning.
 * Each CPU spins initially until executing is equal its number.
 */
static atomic_t mce_executing;

/*
 * Defines order of CPUs on entry. First CPU becomes Monarch.
 */
static atomic_t mce_callin;

/*
 * Check if a timeout waiting for other CPUs happened.
 */
static int mce_timed_out(u64 *t, const char *msg)
{
	/*
	 * The others already did panic for some reason.
	 * Bail out like in a timeout.
	 * rmb() to tell the compiler that system_state
	 * might have been modified by someone else.
	 */
	rmb();
	if (atomic_read(&mce_panicked))
		wait_for_panic();
	if (!mca_cfg.monarch_timeout)
		goto out;
	if ((s64)*t < SPINUNIT) {
		if (mca_cfg.tolerant <= 1)
			mce_panic(msg, NULL, NULL);
		cpu_missing = 1;
		return 1;
	}
	*t -= SPINUNIT;
out:
	touch_nmi_watchdog();
	return 0;
}

/*
 * The Monarch's reign.  The Monarch is the CPU who entered
 * the machine check handler first. It waits for the others to
 * raise the exception too and then grades them. When any
 * error is fatal panic. Only then let the others continue.
 *
 * The other CPUs entering the MCE handler will be controlled by the
 * Monarch. They are called Subjects.
 *
 * This way we prevent any potential data corruption in a unrecoverable case
 * and also makes sure always all CPU's errors are examined.
 *
 * Also this detects the case of a machine check event coming from outer
 * space (not detected by any CPUs) In this case some external agent wants
 * us to shut down, so panic too.
 *
 * The other CPUs might still decide to panic if the handler happens
 * in a unrecoverable place, but in this case the system is in a semi-stable
 * state and won't corrupt anything by itself. It's ok to let the others
 * continue for a bit first.
 *
 * All the spin loops have timeouts; when a timeout happens a CPU
 * typically elects itself to be Monarch.
 */
static void mce_reign(void)
{
	int cpu;
	struct mce *m = NULL;
	int global_worst = 0;
	char *msg = NULL;
	char *nmsg = NULL;

	/*
	 * This CPU is the Monarch and the other CPUs have run
	 * through their handlers.
	 * Grade the severity of the errors of all the CPUs.
	 */
	for_each_possible_cpu(cpu) {
		int severity = mce_severity(&per_cpu(mces_seen, cpu),
					    mca_cfg.tolerant,
					    &nmsg, true);
		if (severity > global_worst) {
			msg = nmsg;
			global_worst = severity;
			m = &per_cpu(mces_seen, cpu);
		}
	}

	/*
	 * Cannot recover? Panic here then.
	 * This dumps all the mces in the log buffer and stops the
	 * other CPUs.
	 */
	if (m && global_worst >= MCE_PANIC_SEVERITY && mca_cfg.tolerant < 3)
		mce_panic("Fatal machine check", m, msg);

	/*
	 * For UC somewhere we let the CPU who detects it handle it.
	 * Also must let continue the others, otherwise the handling
	 * CPU could deadlock on a lock.
	 */

	/*
	 * No machine check event found. Must be some external
	 * source or one CPU is hung. Panic.
	 */
	if (global_worst <= MCE_KEEP_SEVERITY && mca_cfg.tolerant < 3)
		mce_panic("Fatal machine check from unknown source", NULL, NULL);

	/*
	 * Now clear all the mces_seen so that they don't reappear on
	 * the next mce.
	 */
	for_each_possible_cpu(cpu)
		memset(&per_cpu(mces_seen, cpu), 0, sizeof(struct mce));
}

static atomic_t global_nwo;

/*
 * Start of Monarch synchronization. This waits until all CPUs have
 * entered the exception handler and then determines if any of them
 * saw a fatal event that requires panic. Then it executes them
 * in the entry order.
 * TBD double check parallel CPU hotunplug
 */
static int mce_start(int *no_way_out)
{
	int order;
	int cpus = num_online_cpus();
	u64 timeout = (u64)mca_cfg.monarch_timeout * NSEC_PER_USEC;

	if (!timeout)
		return -1;

	atomic_add(*no_way_out, &global_nwo);
	/*
	 * Rely on the implied barrier below, such that global_nwo
	 * is updated before mce_callin.
	 */
	order = atomic_inc_return(&mce_callin);

	/*
	 * Wait for everyone.
	 */
	while (atomic_read(&mce_callin) != cpus) {
		if (mce_timed_out(&timeout,
				  "Timeout: Not all CPUs entered broadcast exception handler")) {
			atomic_set(&global_nwo, 0);
			return -1;
		}
		ndelay(SPINUNIT);
	}

	/*
	 * mce_callin should be read before global_nwo
	 */
	smp_rmb();

	if (order == 1) {
		/*
		 * Monarch: Starts executing now, the others wait.
		 */
		atomic_set(&mce_executing, 1);
	} else {
		/*
		 * Subject: Now start the scanning loop one by one in
		 * the original callin order.
		 * This way when there are any shared banks it will be
		 * only seen by one CPU before cleared, avoiding duplicates.
		 */
		while (atomic_read(&mce_executing) < order) {
			if (mce_timed_out(&timeout,
					  "Timeout: Subject CPUs unable to finish machine check processing")) {
				atomic_set(&global_nwo, 0);
				return -1;
			}
			ndelay(SPINUNIT);
		}
	}

	/*
	 * Cache the global no_way_out state.
	 */
	*no_way_out = atomic_read(&global_nwo);

	return order;
}

/*
 * Synchronize between CPUs after main scanning loop.
 * This invokes the bulk of the Monarch processing.
 */
static int mce_end(int order)
{
	int ret = -1;
	u64 timeout = (u64)mca_cfg.monarch_timeout * NSEC_PER_USEC;

	if (!timeout)
		goto reset;
	if (order < 0)
		goto reset;

	/*
	 * Allow others to run.
	 */
	atomic_inc(&mce_executing);

	if (order == 1) {
		/* CHECKME: Can this race with a parallel hotplug? */
		int cpus = num_online_cpus();

		/*
		 * Monarch: Wait for everyone to go through their scanning
		 * loops.
		 */
		while (atomic_read(&mce_executing) <= cpus) {
			if (mce_timed_out(&timeout,
					  "Timeout: Monarch CPU unable to finish machine check processing"))
				goto reset;
			ndelay(SPINUNIT);
		}

		mce_reign();
		barrier();
		ret = 0;
	} else {
		/*
		 * Subject: Wait for Monarch to finish.
		 */
		while (atomic_read(&mce_executing) != 0) {
			if (mce_timed_out(&timeout,
					  "Timeout: Monarch CPU did not finish machine check processing"))
				goto reset;
			ndelay(SPINUNIT);
		}

		/*
		 * Don't reset anything. That's done by the Monarch.
		 */
		return 0;
	}

	/*
	 * Reset all global state.
	 */
reset:
	atomic_set(&global_nwo, 0);
	atomic_set(&mce_callin, 0);
	barrier();

	/*
	 * Let others run again.
	 */
	atomic_set(&mce_executing, 0);
	return ret;
}

static void mce_clear_state(unsigned long *toclear)
{
	int i;

	for (i = 0; i < this_cpu_read(mce_num_banks); i++) {
		if (test_bit(i, toclear))
			mce_wrmsrl(msr_ops.status(i), 0);
	}
}

/*
 * Cases where we avoid rendezvous handler timeout:
 * 1) If this CPU is offline.
 *
 * 2) If crashing_cpu was set, e.g. we're entering kdump and we need to
 *  skip those CPUs which remain looping in the 1st kernel - see
 *  crash_nmi_callback().
 *
 * Note: there still is a small window between kexec-ing and the new,
 * kdump kernel establishing a new #MC handler where a broadcasted MCE
 * might not get handled properly.
 */
static noinstr bool mce_check_crashing_cpu(void)
{
	unsigned int cpu = smp_processor_id();

	if (cpu_is_offline(cpu) ||
	    (crashing_cpu != -1 && crashing_cpu != cpu)) {
		u64 mcgstatus;

		mcgstatus = __rdmsr(MSR_IA32_MCG_STATUS);

		if (boot_cpu_data.x86_vendor == X86_VENDOR_ZHAOXIN) {
			if (mcgstatus & MCG_STATUS_LMCES)
				return false;
		}

		if (mcgstatus & MCG_STATUS_RIPV) {
			__wrmsr(MSR_IA32_MCG_STATUS, 0, 0);
			return true;
		}
	}
	return false;
}

static void __mc_scan_banks(struct mce *m, struct mce *final,
			    unsigned long *toclear, unsigned long *valid_banks,
			    int no_way_out, int *worst)
{
	struct mce_bank *mce_banks = this_cpu_ptr(mce_banks_array);
	struct mca_config *cfg = &mca_cfg;
	int severity, i;

	for (i = 0; i < this_cpu_read(mce_num_banks); i++) {
		__clear_bit(i, toclear);
		if (!test_bit(i, valid_banks))
			continue;

		if (!mce_banks[i].ctl)
			continue;

		m->misc = 0;
		m->addr = 0;
		m->bank = i;

		m->status = mce_rdmsrl(msr_ops.status(i));
		if (!(m->status & MCI_STATUS_VAL))
			continue;

		/*
		 * Corrected or non-signaled errors are handled by
		 * machine_check_poll(). Leave them alone, unless this panics.
		 */
		if (!(m->status & (cfg->ser ? MCI_STATUS_S : MCI_STATUS_UC)) &&
			!no_way_out)
			continue;

		/* Set taint even when machine check was not enabled. */
		add_taint(TAINT_MACHINE_CHECK, LOCKDEP_NOW_UNRELIABLE);

		severity = mce_severity(m, cfg->tolerant, NULL, true);

		/*
		 * When machine check was for corrected/deferred handler don't
		 * touch, unless we're panicking.
		 */
		if ((severity == MCE_KEEP_SEVERITY ||
		     severity == MCE_UCNA_SEVERITY) && !no_way_out)
			continue;

		__set_bit(i, toclear);

		/* Machine check event was not enabled. Clear, but ignore. */
		if (severity == MCE_NO_SEVERITY)
			continue;

		mce_read_aux(m, i);

		/* assuming valid severity level != 0 */
		m->severity = severity;

		mce_log(m);

		if (severity > *worst) {
			*final = *m;
			*worst = severity;
		}
	}

	/* mce_clear_state will clear *final, save locally for use later */
	*m = *final;
}

static void kill_me_now(struct callback_head *ch)
{
	force_sig(SIGBUS);
}

static void kill_me_maybe(struct callback_head *cb)
{
	struct task_struct *p = container_of(cb, struct task_struct, mce_kill_me);
	int flags = MF_ACTION_REQUIRED;

	pr_err("Uncorrected hardware memory error in user-access at %llx", p->mce_addr);
	if (!(p->mce_status & MCG_STATUS_RIPV))
		flags |= MF_MUST_KILL;

	if (!memory_failure(p->mce_addr >> PAGE_SHIFT, flags)) {
		set_mce_nospec(p->mce_addr >> PAGE_SHIFT);
		return;
	}

	pr_err("Memory error not recovered");
	kill_me_now(cb);
}

/*
 * The actual machine check handler. This only handles real
 * exceptions when something got corrupted coming in through int 18.
 *
 * This is executed in NMI context not subject to normal locking rules. This
 * implies that most kernel services cannot be safely used. Don't even
 * think about putting a printk in there!
 *
 * On Intel systems this is entered on all CPUs in parallel through
 * MCE broadcast. However some CPUs might be broken beyond repair,
 * so be always careful when synchronizing with others.
 *
 * Tracing and kprobes are disabled: if we interrupted a kernel context
 * with IF=1, we need to minimize stack usage.  There are also recursion
 * issues: if the machine check was due to a failure of the memory
 * backing the user stack, tracing that reads the user stack will cause
 * potentially infinite recursion.
 */
void noinstr do_machine_check(struct pt_regs *regs)
{
	DECLARE_BITMAP(valid_banks, MAX_NR_BANKS);
	DECLARE_BITMAP(toclear, MAX_NR_BANKS);
	struct mca_config *cfg = &mca_cfg;
	struct mce m, *final;
	char *msg = NULL;
	int worst = 0;

	/*
	 * Establish sequential order between the CPUs entering the machine
	 * check handler.
	 */
	int order = -1;

	/*
	 * If no_way_out gets set, there is no safe way to recover from this
	 * MCE.  If mca_cfg.tolerant is cranked up, we'll try anyway.
	 */
	int no_way_out = 0;

	/*
	 * If kill_it gets set, there might be a way to recover from this
	 * error.
	 */
	int kill_it = 0;

	/*
	 * MCEs are always local on AMD. Same is determined by MCG_STATUS_LMCES
	 * on Intel.
	 */
	int lmce = 1;

	this_cpu_inc(mce_exception_count);

	mce_gather_info(&m, regs);
	m.tsc = rdtsc();

	final = this_cpu_ptr(&mces_seen);
	*final = m;

	memset(valid_banks, 0, sizeof(valid_banks));
	no_way_out = mce_no_way_out(&m, &msg, valid_banks, regs);

	barrier();

	/*
	 * When no restart IP might need to kill or panic.
	 * Assume the worst for now, but if we find the
	 * severity is MCE_AR_SEVERITY we have other options.
	 */
	if (!(m.mcgstatus & MCG_STATUS_RIPV))
		kill_it = 1;

	/*
	 * Check if this MCE is signaled to only this logical processor,
	 * on Intel, Zhaoxin only.
	 */
	if (m.cpuvendor == X86_VENDOR_INTEL ||
	    m.cpuvendor == X86_VENDOR_ZHAOXIN)
		lmce = m.mcgstatus & MCG_STATUS_LMCES;

	/*
	 * Local machine check may already know that we have to panic.
	 * Broadcast machine check begins rendezvous in mce_start()
	 * Go through all banks in exclusion of the other CPUs. This way we
	 * don't report duplicated events on shared banks because the first one
	 * to see it will clear it.
	 */
	if (lmce) {
		if (no_way_out)
			mce_panic("Fatal local machine check", &m, msg);
	} else {
		order = mce_start(&no_way_out);
	}

	__mc_scan_banks(&m, final, toclear, valid_banks, no_way_out, &worst);

	if (!no_way_out)
		mce_clear_state(toclear);

	/*
	 * Do most of the synchronization with other CPUs.
	 * When there's any problem use only local no_way_out state.
	 */
	if (!lmce) {
		if (mce_end(order) < 0)
			no_way_out = worst >= MCE_PANIC_SEVERITY;
	} else {
		/*
		 * If there was a fatal machine check we should have
		 * already called mce_panic earlier in this function.
		 * Since we re-read the banks, we might have found
		 * something new. Check again to see if we found a
		 * fatal error. We call "mce_severity()" again to
		 * make sure we have the right "msg".
		 */
		if (worst >= MCE_PANIC_SEVERITY && mca_cfg.tolerant < 3) {
			mce_severity(&m, cfg->tolerant, &msg, true);
			mce_panic("Local fatal machine check!", &m, msg);
		}
	}

	/*
	 * If tolerant is at an insane level we drop requests to kill
	 * processes and continue even when there is no way out.
	 */
	if (cfg->tolerant == 3)
		kill_it = 0;
	else if (no_way_out)
		mce_panic("Fatal machine check on current CPU", &m, msg);

	if (worst > 0)
		irq_work_queue(&mce_irq_work);

	mce_wrmsrl(MSR_IA32_MCG_STATUS, 0);

	sync_core();

	if (worst != MCE_AR_SEVERITY && !kill_it)
		return;

	/* Fault was in user mode and we need to take some action */
	if ((m.cs & 3) == 3) {
		/* If this triggers there is no way to recover. Die hard. */
		BUG_ON(!on_thread_stack() || !user_mode(regs));

		current->mce_addr = m.addr;
		current->mce_status = m.mcgstatus;
		current->mce_kill_me.func = kill_me_maybe;
		if (kill_it)
			current->mce_kill_me.func = kill_me_now;
		task_work_add(current, &current->mce_kill_me, true);
	} else {
<<<<<<< HEAD
		/*
		 * Handle an MCE which has happened in kernel space but from
		 * which the kernel can recover: ex_has_fault_handler() has
		 * already verified that the rIP at which the error happened is
		 * a rIP from which the kernel can recover (by jumping to
		 * recovery code specified in _ASM_EXTABLE_FAULT()) and the
		 * corresponding exception handler which would do that is the
		 * proper one.
		 */
		if (m.kflags & MCE_IN_KERNEL_RECOV) {
			if (!fixup_exception(regs, X86_TRAP_MC, error_code, 0))
				mce_panic("Failed kernel mode recovery", &m, msg);
		}
=======
		if (!fixup_exception(regs, X86_TRAP_MC, 0, 0))
			mce_panic("Failed kernel mode recovery", &m, msg);
>>>>>>> f0178fc0
	}
}
EXPORT_SYMBOL_GPL(do_machine_check);

#ifndef CONFIG_MEMORY_FAILURE
int memory_failure(unsigned long pfn, int flags)
{
	/* mce_severity() should not hand us an ACTION_REQUIRED error */
	BUG_ON(flags & MF_ACTION_REQUIRED);
	pr_err("Uncorrected memory error in page 0x%lx ignored\n"
	       "Rebuild kernel with CONFIG_MEMORY_FAILURE=y for smarter handling\n",
	       pfn);

	return 0;
}
#endif

/*
 * Periodic polling timer for "silent" machine check errors.  If the
 * poller finds an MCE, poll 2x faster.  When the poller finds no more
 * errors, poll 2x slower (up to check_interval seconds).
 */
static unsigned long check_interval = INITIAL_CHECK_INTERVAL;

static DEFINE_PER_CPU(unsigned long, mce_next_interval); /* in jiffies */
static DEFINE_PER_CPU(struct timer_list, mce_timer);

static unsigned long mce_adjust_timer_default(unsigned long interval)
{
	return interval;
}

static unsigned long (*mce_adjust_timer)(unsigned long interval) = mce_adjust_timer_default;

static void __start_timer(struct timer_list *t, unsigned long interval)
{
	unsigned long when = jiffies + interval;
	unsigned long flags;

	local_irq_save(flags);

	if (!timer_pending(t) || time_before(when, t->expires))
		mod_timer(t, round_jiffies(when));

	local_irq_restore(flags);
}

static void mce_timer_fn(struct timer_list *t)
{
	struct timer_list *cpu_t = this_cpu_ptr(&mce_timer);
	unsigned long iv;

	WARN_ON(cpu_t != t);

	iv = __this_cpu_read(mce_next_interval);

	if (mce_available(this_cpu_ptr(&cpu_info))) {
		machine_check_poll(0, this_cpu_ptr(&mce_poll_banks));

		if (mce_intel_cmci_poll()) {
			iv = mce_adjust_timer(iv);
			goto done;
		}
	}

	/*
	 * Alert userspace if needed. If we logged an MCE, reduce the polling
	 * interval, otherwise increase the polling interval.
	 */
	if (mce_notify_irq())
		iv = max(iv / 2, (unsigned long) HZ/100);
	else
		iv = min(iv * 2, round_jiffies_relative(check_interval * HZ));

done:
	__this_cpu_write(mce_next_interval, iv);
	__start_timer(t, iv);
}

/*
 * Ensure that the timer is firing in @interval from now.
 */
void mce_timer_kick(unsigned long interval)
{
	struct timer_list *t = this_cpu_ptr(&mce_timer);
	unsigned long iv = __this_cpu_read(mce_next_interval);

	__start_timer(t, interval);

	if (interval < iv)
		__this_cpu_write(mce_next_interval, interval);
}

/* Must not be called in IRQ context where del_timer_sync() can deadlock */
static void mce_timer_delete_all(void)
{
	int cpu;

	for_each_online_cpu(cpu)
		del_timer_sync(&per_cpu(mce_timer, cpu));
}

/*
 * Notify the user(s) about new machine check events.
 * Can be called from interrupt context, but not from machine check/NMI
 * context.
 */
int mce_notify_irq(void)
{
	/* Not more than two messages every minute */
	static DEFINE_RATELIMIT_STATE(ratelimit, 60*HZ, 2);

	if (test_and_clear_bit(0, &mce_need_notify)) {
		mce_work_trigger();

		if (__ratelimit(&ratelimit))
			pr_info(HW_ERR "Machine check events logged\n");

		return 1;
	}
	return 0;
}
EXPORT_SYMBOL_GPL(mce_notify_irq);

static void __mcheck_cpu_mce_banks_init(void)
{
	struct mce_bank *mce_banks = this_cpu_ptr(mce_banks_array);
	u8 n_banks = this_cpu_read(mce_num_banks);
	int i;

	for (i = 0; i < n_banks; i++) {
		struct mce_bank *b = &mce_banks[i];

		/*
		 * Init them all, __mcheck_cpu_apply_quirks() is going to apply
		 * the required vendor quirks before
		 * __mcheck_cpu_init_clear_banks() does the final bank setup.
		 */
		b->ctl = -1ULL;
		b->init = 1;
	}
}

/*
 * Initialize Machine Checks for a CPU.
 */
static void __mcheck_cpu_cap_init(void)
{
	u64 cap;
	u8 b;

	rdmsrl(MSR_IA32_MCG_CAP, cap);

	b = cap & MCG_BANKCNT_MASK;

	if (b > MAX_NR_BANKS) {
		pr_warn("CPU%d: Using only %u machine check banks out of %u\n",
			smp_processor_id(), MAX_NR_BANKS, b);
		b = MAX_NR_BANKS;
	}

	this_cpu_write(mce_num_banks, b);

	__mcheck_cpu_mce_banks_init();

	/* Use accurate RIP reporting if available. */
	if ((cap & MCG_EXT_P) && MCG_EXT_CNT(cap) >= 9)
		mca_cfg.rip_msr = MSR_IA32_MCG_EIP;

	if (cap & MCG_SER_P)
		mca_cfg.ser = 1;
}

static void __mcheck_cpu_init_generic(void)
{
	enum mcp_flags m_fl = 0;
	mce_banks_t all_banks;
	u64 cap;

	if (!mca_cfg.bootlog)
		m_fl = MCP_DONTLOG;

	/*
	 * Log the machine checks left over from the previous reset.
	 */
	bitmap_fill(all_banks, MAX_NR_BANKS);
	machine_check_poll(MCP_UC | m_fl, &all_banks);

	cr4_set_bits(X86_CR4_MCE);

	rdmsrl(MSR_IA32_MCG_CAP, cap);
	if (cap & MCG_CTL_P)
		wrmsr(MSR_IA32_MCG_CTL, 0xffffffff, 0xffffffff);
}

static void __mcheck_cpu_init_clear_banks(void)
{
	struct mce_bank *mce_banks = this_cpu_ptr(mce_banks_array);
	int i;

	for (i = 0; i < this_cpu_read(mce_num_banks); i++) {
		struct mce_bank *b = &mce_banks[i];

		if (!b->init)
			continue;
		wrmsrl(msr_ops.ctl(i), b->ctl);
		wrmsrl(msr_ops.status(i), 0);
	}
}

/*
 * Do a final check to see if there are any unused/RAZ banks.
 *
 * This must be done after the banks have been initialized and any quirks have
 * been applied.
 *
 * Do not call this from any user-initiated flows, e.g. CPU hotplug or sysfs.
 * Otherwise, a user who disables a bank will not be able to re-enable it
 * without a system reboot.
 */
static void __mcheck_cpu_check_banks(void)
{
	struct mce_bank *mce_banks = this_cpu_ptr(mce_banks_array);
	u64 msrval;
	int i;

	for (i = 0; i < this_cpu_read(mce_num_banks); i++) {
		struct mce_bank *b = &mce_banks[i];

		if (!b->init)
			continue;

		rdmsrl(msr_ops.ctl(i), msrval);
		b->init = !!msrval;
	}
}

/*
 * During IFU recovery Sandy Bridge -EP4S processors set the RIPV and
 * EIPV bits in MCG_STATUS to zero on the affected logical processor (SDM
 * Vol 3B Table 15-20). But this confuses both the code that determines
 * whether the machine check occurred in kernel or user mode, and also
 * the severity assessment code. Pretend that EIPV was set, and take the
 * ip/cs values from the pt_regs that mce_gather_info() ignored earlier.
 */
static void quirk_sandybridge_ifu(int bank, struct mce *m, struct pt_regs *regs)
{
	if (bank != 0)
		return;
	if ((m->mcgstatus & (MCG_STATUS_EIPV|MCG_STATUS_RIPV)) != 0)
		return;
	if ((m->status & (MCI_STATUS_OVER|MCI_STATUS_UC|
		          MCI_STATUS_EN|MCI_STATUS_MISCV|MCI_STATUS_ADDRV|
			  MCI_STATUS_PCC|MCI_STATUS_S|MCI_STATUS_AR|
			  MCACOD)) !=
			 (MCI_STATUS_UC|MCI_STATUS_EN|
			  MCI_STATUS_MISCV|MCI_STATUS_ADDRV|MCI_STATUS_S|
			  MCI_STATUS_AR|MCACOD_INSTR))
		return;

	m->mcgstatus |= MCG_STATUS_EIPV;
	m->ip = regs->ip;
	m->cs = regs->cs;
}

/* Add per CPU specific workarounds here */
static int __mcheck_cpu_apply_quirks(struct cpuinfo_x86 *c)
{
	struct mce_bank *mce_banks = this_cpu_ptr(mce_banks_array);
	struct mca_config *cfg = &mca_cfg;

	if (c->x86_vendor == X86_VENDOR_UNKNOWN) {
		pr_info("unknown CPU type - not enabling MCE support\n");
		return -EOPNOTSUPP;
	}

	/* This should be disabled by the BIOS, but isn't always */
	if (c->x86_vendor == X86_VENDOR_AMD) {
		if (c->x86 == 15 && this_cpu_read(mce_num_banks) > 4) {
			/*
			 * disable GART TBL walk error reporting, which
			 * trips off incorrectly with the IOMMU & 3ware
			 * & Cerberus:
			 */
			clear_bit(10, (unsigned long *)&mce_banks[4].ctl);
		}
		if (c->x86 < 0x11 && cfg->bootlog < 0) {
			/*
			 * Lots of broken BIOS around that don't clear them
			 * by default and leave crap in there. Don't log:
			 */
			cfg->bootlog = 0;
		}
		/*
		 * Various K7s with broken bank 0 around. Always disable
		 * by default.
		 */
		if (c->x86 == 6 && this_cpu_read(mce_num_banks) > 0)
			mce_banks[0].ctl = 0;

		/*
		 * overflow_recov is supported for F15h Models 00h-0fh
		 * even though we don't have a CPUID bit for it.
		 */
		if (c->x86 == 0x15 && c->x86_model <= 0xf)
			mce_flags.overflow_recov = 1;

	}

	if (c->x86_vendor == X86_VENDOR_INTEL) {
		/*
		 * SDM documents that on family 6 bank 0 should not be written
		 * because it aliases to another special BIOS controlled
		 * register.
		 * But it's not aliased anymore on model 0x1a+
		 * Don't ignore bank 0 completely because there could be a
		 * valid event later, merely don't write CTL0.
		 */

		if (c->x86 == 6 && c->x86_model < 0x1A && this_cpu_read(mce_num_banks) > 0)
			mce_banks[0].init = 0;

		/*
		 * All newer Intel systems support MCE broadcasting. Enable
		 * synchronization with a one second timeout.
		 */
		if ((c->x86 > 6 || (c->x86 == 6 && c->x86_model >= 0xe)) &&
			cfg->monarch_timeout < 0)
			cfg->monarch_timeout = USEC_PER_SEC;

		/*
		 * There are also broken BIOSes on some Pentium M and
		 * earlier systems:
		 */
		if (c->x86 == 6 && c->x86_model <= 13 && cfg->bootlog < 0)
			cfg->bootlog = 0;

		if (c->x86 == 6 && c->x86_model == 45)
			quirk_no_way_out = quirk_sandybridge_ifu;
	}

	if (c->x86_vendor == X86_VENDOR_ZHAOXIN) {
		/*
		 * All newer Zhaoxin CPUs support MCE broadcasting. Enable
		 * synchronization with a one second timeout.
		 */
		if (c->x86 > 6 || (c->x86_model == 0x19 || c->x86_model == 0x1f)) {
			if (cfg->monarch_timeout < 0)
				cfg->monarch_timeout = USEC_PER_SEC;
		}
	}

	if (cfg->monarch_timeout < 0)
		cfg->monarch_timeout = 0;
	if (cfg->bootlog != 0)
		cfg->panic_timeout = 30;

	return 0;
}

static int __mcheck_cpu_ancient_init(struct cpuinfo_x86 *c)
{
	if (c->x86 != 5)
		return 0;

	switch (c->x86_vendor) {
	case X86_VENDOR_INTEL:
		intel_p5_mcheck_init(c);
		return 1;
		break;
	case X86_VENDOR_CENTAUR:
		winchip_mcheck_init(c);
		return 1;
		break;
	default:
		return 0;
	}

	return 0;
}

/*
 * Init basic CPU features needed for early decoding of MCEs.
 */
static void __mcheck_cpu_init_early(struct cpuinfo_x86 *c)
{
	if (c->x86_vendor == X86_VENDOR_AMD || c->x86_vendor == X86_VENDOR_HYGON) {
		mce_flags.overflow_recov = !!cpu_has(c, X86_FEATURE_OVERFLOW_RECOV);
		mce_flags.succor	 = !!cpu_has(c, X86_FEATURE_SUCCOR);
		mce_flags.smca		 = !!cpu_has(c, X86_FEATURE_SMCA);
		mce_flags.amd_threshold	 = 1;

		if (mce_flags.smca) {
			msr_ops.ctl	= smca_ctl_reg;
			msr_ops.status	= smca_status_reg;
			msr_ops.addr	= smca_addr_reg;
			msr_ops.misc	= smca_misc_reg;
		}
	}
}

static void mce_centaur_feature_init(struct cpuinfo_x86 *c)
{
	struct mca_config *cfg = &mca_cfg;

	 /*
	  * All newer Centaur CPUs support MCE broadcasting. Enable
	  * synchronization with a one second timeout.
	  */
	if ((c->x86 == 6 && c->x86_model == 0xf && c->x86_stepping >= 0xe) ||
	     c->x86 > 6) {
		if (cfg->monarch_timeout < 0)
			cfg->monarch_timeout = USEC_PER_SEC;
	}
}

static void mce_zhaoxin_feature_init(struct cpuinfo_x86 *c)
{
	struct mce_bank *mce_banks = this_cpu_ptr(mce_banks_array);

	/*
	 * These CPUs have MCA bank 8 which reports only one error type called
	 * SVAD (System View Address Decoder). The reporting of that error is
	 * controlled by IA32_MC8.CTL.0.
	 *
	 * If enabled, prefetching on these CPUs will cause SVAD MCE when
	 * virtual machines start and result in a system  panic. Always disable
	 * bank 8 SVAD error by default.
	 */
	if ((c->x86 == 7 && c->x86_model == 0x1b) ||
	    (c->x86_model == 0x19 || c->x86_model == 0x1f)) {
		if (this_cpu_read(mce_num_banks) > 8)
			mce_banks[8].ctl = 0;
	}

	intel_init_cmci();
	intel_init_lmce();
	mce_adjust_timer = cmci_intel_adjust_timer;
}

static void mce_zhaoxin_feature_clear(struct cpuinfo_x86 *c)
{
	intel_clear_lmce();
}

static void __mcheck_cpu_init_vendor(struct cpuinfo_x86 *c)
{
	switch (c->x86_vendor) {
	case X86_VENDOR_INTEL:
		mce_intel_feature_init(c);
		mce_adjust_timer = cmci_intel_adjust_timer;
		break;

	case X86_VENDOR_AMD: {
		mce_amd_feature_init(c);
		break;
		}

	case X86_VENDOR_HYGON:
		mce_hygon_feature_init(c);
		break;

	case X86_VENDOR_CENTAUR:
		mce_centaur_feature_init(c);
		break;

	case X86_VENDOR_ZHAOXIN:
		mce_zhaoxin_feature_init(c);
		break;

	default:
		break;
	}
}

static void __mcheck_cpu_clear_vendor(struct cpuinfo_x86 *c)
{
	switch (c->x86_vendor) {
	case X86_VENDOR_INTEL:
		mce_intel_feature_clear(c);
		break;

	case X86_VENDOR_ZHAOXIN:
		mce_zhaoxin_feature_clear(c);
		break;

	default:
		break;
	}
}

static void mce_start_timer(struct timer_list *t)
{
	unsigned long iv = check_interval * HZ;

	if (mca_cfg.ignore_ce || !iv)
		return;

	this_cpu_write(mce_next_interval, iv);
	__start_timer(t, iv);
}

static void __mcheck_cpu_setup_timer(void)
{
	struct timer_list *t = this_cpu_ptr(&mce_timer);

	timer_setup(t, mce_timer_fn, TIMER_PINNED);
}

static void __mcheck_cpu_init_timer(void)
{
	struct timer_list *t = this_cpu_ptr(&mce_timer);

	timer_setup(t, mce_timer_fn, TIMER_PINNED);
	mce_start_timer(t);
}

bool filter_mce(struct mce *m)
{
	if (boot_cpu_data.x86_vendor == X86_VENDOR_AMD)
		return amd_filter_mce(m);
	if (boot_cpu_data.x86_vendor == X86_VENDOR_INTEL)
		return intel_filter_mce(m);

	return false;
}

/* Handle unconfigured int18 (should never happen) */
static noinstr void unexpected_machine_check(struct pt_regs *regs)
{
	instrumentation_begin();
	pr_err("CPU#%d: Unexpected int18 (Machine Check)\n",
	       smp_processor_id());
	instrumentation_end();
}

/* Call the installed machine check handler for this CPU setup. */
void (*machine_check_vector)(struct pt_regs *) = unexpected_machine_check;

static __always_inline void exc_machine_check_kernel(struct pt_regs *regs)
{
	/*
	 * Only required when from kernel mode. See
	 * mce_check_crashing_cpu() for details.
	 */
	if (machine_check_vector == do_machine_check &&
	    mce_check_crashing_cpu())
		return;

	nmi_enter();
	/*
	 * The call targets are marked noinstr, but objtool can't figure
	 * that out because it's an indirect call. Annotate it.
	 */
	instrumentation_begin();
	trace_hardirqs_off_finish();
	machine_check_vector(regs);
	if (regs->flags & X86_EFLAGS_IF)
		trace_hardirqs_on_prepare();
	instrumentation_end();
	nmi_exit();
}

static __always_inline void exc_machine_check_user(struct pt_regs *regs)
{
	idtentry_enter_user(regs);
	instrumentation_begin();
	machine_check_vector(regs);
	instrumentation_end();
	idtentry_exit_user(regs);
}

#ifdef CONFIG_X86_64
/* MCE hit kernel mode */
DEFINE_IDTENTRY_MCE(exc_machine_check)
{
	unsigned long dr7;

	dr7 = local_db_save();
	exc_machine_check_kernel(regs);
	local_db_restore(dr7);
}

/* The user mode variant. */
DEFINE_IDTENTRY_MCE_USER(exc_machine_check)
{
	unsigned long dr7;

	dr7 = local_db_save();
	exc_machine_check_user(regs);
	local_db_restore(dr7);
}
#else
/* 32bit unified entry point */
DEFINE_IDTENTRY_MCE(exc_machine_check)
{
	unsigned long dr7;

	dr7 = local_db_save();
	if (user_mode(regs))
		exc_machine_check_user(regs);
	else
		exc_machine_check_kernel(regs);
	local_db_restore(dr7);
}
#endif

/*
 * Called for each booted CPU to set up machine checks.
 * Must be called with preempt off:
 */
void mcheck_cpu_init(struct cpuinfo_x86 *c)
{
	if (mca_cfg.disabled)
		return;

	if (__mcheck_cpu_ancient_init(c))
		return;

	if (!mce_available(c))
		return;

	__mcheck_cpu_cap_init();

	if (__mcheck_cpu_apply_quirks(c) < 0) {
		mca_cfg.disabled = 1;
		return;
	}

	if (mce_gen_pool_init()) {
		mca_cfg.disabled = 1;
		pr_emerg("Couldn't allocate MCE records pool!\n");
		return;
	}

	machine_check_vector = do_machine_check;

	__mcheck_cpu_init_early(c);
	__mcheck_cpu_init_generic();
	__mcheck_cpu_init_vendor(c);
	__mcheck_cpu_init_clear_banks();
	__mcheck_cpu_check_banks();
	__mcheck_cpu_setup_timer();
}

/*
 * Called for each booted CPU to clear some machine checks opt-ins
 */
void mcheck_cpu_clear(struct cpuinfo_x86 *c)
{
	if (mca_cfg.disabled)
		return;

	if (!mce_available(c))
		return;

	/*
	 * Possibly to clear general settings generic to x86
	 * __mcheck_cpu_clear_generic(c);
	 */
	__mcheck_cpu_clear_vendor(c);

}

static void __mce_disable_bank(void *arg)
{
	int bank = *((int *)arg);
	__clear_bit(bank, this_cpu_ptr(mce_poll_banks));
	cmci_disable_bank(bank);
}

void mce_disable_bank(int bank)
{
	if (bank >= this_cpu_read(mce_num_banks)) {
		pr_warn(FW_BUG
			"Ignoring request to disable invalid MCA bank %d.\n",
			bank);
		return;
	}
	set_bit(bank, mce_banks_ce_disabled);
	on_each_cpu(__mce_disable_bank, &bank, 1);
}

/*
 * mce=off Disables machine check
 * mce=no_cmci Disables CMCI
 * mce=no_lmce Disables LMCE
 * mce=dont_log_ce Clears corrected events silently, no log created for CEs.
 * mce=print_all Print all machine check logs to console
 * mce=ignore_ce Disables polling and CMCI, corrected events are not cleared.
 * mce=TOLERANCELEVEL[,monarchtimeout] (number, see above)
 *	monarchtimeout is how long to wait for other CPUs on machine
 *	check, or 0 to not wait
 * mce=bootlog Log MCEs from before booting. Disabled by default on AMD Fam10h
	and older.
 * mce=nobootlog Don't log MCEs from before booting.
 * mce=bios_cmci_threshold Don't program the CMCI threshold
 * mce=recovery force enable memcpy_mcsafe()
 */
static int __init mcheck_enable(char *str)
{
	struct mca_config *cfg = &mca_cfg;

	if (*str == 0) {
		enable_p5_mce();
		return 1;
	}
	if (*str == '=')
		str++;
	if (!strcmp(str, "off"))
		cfg->disabled = 1;
	else if (!strcmp(str, "no_cmci"))
		cfg->cmci_disabled = true;
	else if (!strcmp(str, "no_lmce"))
		cfg->lmce_disabled = 1;
	else if (!strcmp(str, "dont_log_ce"))
		cfg->dont_log_ce = true;
	else if (!strcmp(str, "print_all"))
		cfg->print_all = true;
	else if (!strcmp(str, "ignore_ce"))
		cfg->ignore_ce = true;
	else if (!strcmp(str, "bootlog") || !strcmp(str, "nobootlog"))
		cfg->bootlog = (str[0] == 'b');
	else if (!strcmp(str, "bios_cmci_threshold"))
		cfg->bios_cmci_threshold = 1;
	else if (!strcmp(str, "recovery"))
		cfg->recovery = 1;
	else if (isdigit(str[0])) {
		if (get_option(&str, &cfg->tolerant) == 2)
			get_option(&str, &(cfg->monarch_timeout));
	} else {
		pr_info("mce argument %s ignored. Please use /sys\n", str);
		return 0;
	}
	return 1;
}
__setup("mce", mcheck_enable);

int __init mcheck_init(void)
{
	mcheck_intel_therm_init();
	mce_register_decode_chain(&early_nb);
	mce_register_decode_chain(&mce_uc_nb);
	mce_register_decode_chain(&mce_default_nb);
	mcheck_vendor_init_severity();

	INIT_WORK(&mce_work, mce_gen_pool_process);
	init_irq_work(&mce_irq_work, mce_irq_work_cb);

	return 0;
}

/*
 * mce_syscore: PM support
 */

/*
 * Disable machine checks on suspend and shutdown. We can't really handle
 * them later.
 */
static void mce_disable_error_reporting(void)
{
	struct mce_bank *mce_banks = this_cpu_ptr(mce_banks_array);
	int i;

	for (i = 0; i < this_cpu_read(mce_num_banks); i++) {
		struct mce_bank *b = &mce_banks[i];

		if (b->init)
			wrmsrl(msr_ops.ctl(i), 0);
	}
	return;
}

static void vendor_disable_error_reporting(void)
{
	/*
	 * Don't clear on Intel or AMD or Hygon or Zhaoxin CPUs. Some of these
	 * MSRs are socket-wide. Disabling them for just a single offlined CPU
	 * is bad, since it will inhibit reporting for all shared resources on
	 * the socket like the last level cache (LLC), the integrated memory
	 * controller (iMC), etc.
	 */
	if (boot_cpu_data.x86_vendor == X86_VENDOR_INTEL ||
	    boot_cpu_data.x86_vendor == X86_VENDOR_HYGON ||
	    boot_cpu_data.x86_vendor == X86_VENDOR_AMD ||
	    boot_cpu_data.x86_vendor == X86_VENDOR_ZHAOXIN)
		return;

	mce_disable_error_reporting();
}

static int mce_syscore_suspend(void)
{
	vendor_disable_error_reporting();
	return 0;
}

static void mce_syscore_shutdown(void)
{
	vendor_disable_error_reporting();
}

/*
 * On resume clear all MCE state. Don't want to see leftovers from the BIOS.
 * Only one CPU is active at this time, the others get re-added later using
 * CPU hotplug:
 */
static void mce_syscore_resume(void)
{
	__mcheck_cpu_init_generic();
	__mcheck_cpu_init_vendor(raw_cpu_ptr(&cpu_info));
	__mcheck_cpu_init_clear_banks();
}

static struct syscore_ops mce_syscore_ops = {
	.suspend	= mce_syscore_suspend,
	.shutdown	= mce_syscore_shutdown,
	.resume		= mce_syscore_resume,
};

/*
 * mce_device: Sysfs support
 */

static void mce_cpu_restart(void *data)
{
	if (!mce_available(raw_cpu_ptr(&cpu_info)))
		return;
	__mcheck_cpu_init_generic();
	__mcheck_cpu_init_clear_banks();
	__mcheck_cpu_init_timer();
}

/* Reinit MCEs after user configuration changes */
static void mce_restart(void)
{
	mce_timer_delete_all();
	on_each_cpu(mce_cpu_restart, NULL, 1);
}

/* Toggle features for corrected errors */
static void mce_disable_cmci(void *data)
{
	if (!mce_available(raw_cpu_ptr(&cpu_info)))
		return;
	cmci_clear();
}

static void mce_enable_ce(void *all)
{
	if (!mce_available(raw_cpu_ptr(&cpu_info)))
		return;
	cmci_reenable();
	cmci_recheck();
	if (all)
		__mcheck_cpu_init_timer();
}

static struct bus_type mce_subsys = {
	.name		= "machinecheck",
	.dev_name	= "machinecheck",
};

DEFINE_PER_CPU(struct device *, mce_device);

static inline struct mce_bank_dev *attr_to_bank(struct device_attribute *attr)
{
	return container_of(attr, struct mce_bank_dev, attr);
}

static ssize_t show_bank(struct device *s, struct device_attribute *attr,
			 char *buf)
{
	u8 bank = attr_to_bank(attr)->bank;
	struct mce_bank *b;

	if (bank >= per_cpu(mce_num_banks, s->id))
		return -EINVAL;

	b = &per_cpu(mce_banks_array, s->id)[bank];

	if (!b->init)
		return -ENODEV;

	return sprintf(buf, "%llx\n", b->ctl);
}

static ssize_t set_bank(struct device *s, struct device_attribute *attr,
			const char *buf, size_t size)
{
	u8 bank = attr_to_bank(attr)->bank;
	struct mce_bank *b;
	u64 new;

	if (kstrtou64(buf, 0, &new) < 0)
		return -EINVAL;

	if (bank >= per_cpu(mce_num_banks, s->id))
		return -EINVAL;

	b = &per_cpu(mce_banks_array, s->id)[bank];

	if (!b->init)
		return -ENODEV;

	b->ctl = new;
	mce_restart();

	return size;
}

static ssize_t set_ignore_ce(struct device *s,
			     struct device_attribute *attr,
			     const char *buf, size_t size)
{
	u64 new;

	if (kstrtou64(buf, 0, &new) < 0)
		return -EINVAL;

	mutex_lock(&mce_sysfs_mutex);
	if (mca_cfg.ignore_ce ^ !!new) {
		if (new) {
			/* disable ce features */
			mce_timer_delete_all();
			on_each_cpu(mce_disable_cmci, NULL, 1);
			mca_cfg.ignore_ce = true;
		} else {
			/* enable ce features */
			mca_cfg.ignore_ce = false;
			on_each_cpu(mce_enable_ce, (void *)1, 1);
		}
	}
	mutex_unlock(&mce_sysfs_mutex);

	return size;
}

static ssize_t set_cmci_disabled(struct device *s,
				 struct device_attribute *attr,
				 const char *buf, size_t size)
{
	u64 new;

	if (kstrtou64(buf, 0, &new) < 0)
		return -EINVAL;

	mutex_lock(&mce_sysfs_mutex);
	if (mca_cfg.cmci_disabled ^ !!new) {
		if (new) {
			/* disable cmci */
			on_each_cpu(mce_disable_cmci, NULL, 1);
			mca_cfg.cmci_disabled = true;
		} else {
			/* enable cmci */
			mca_cfg.cmci_disabled = false;
			on_each_cpu(mce_enable_ce, NULL, 1);
		}
	}
	mutex_unlock(&mce_sysfs_mutex);

	return size;
}

static ssize_t store_int_with_restart(struct device *s,
				      struct device_attribute *attr,
				      const char *buf, size_t size)
{
	unsigned long old_check_interval = check_interval;
	ssize_t ret = device_store_ulong(s, attr, buf, size);

	if (check_interval == old_check_interval)
		return ret;

	mutex_lock(&mce_sysfs_mutex);
	mce_restart();
	mutex_unlock(&mce_sysfs_mutex);

	return ret;
}

static DEVICE_INT_ATTR(tolerant, 0644, mca_cfg.tolerant);
static DEVICE_INT_ATTR(monarch_timeout, 0644, mca_cfg.monarch_timeout);
static DEVICE_BOOL_ATTR(dont_log_ce, 0644, mca_cfg.dont_log_ce);
static DEVICE_BOOL_ATTR(print_all, 0644, mca_cfg.print_all);

static struct dev_ext_attribute dev_attr_check_interval = {
	__ATTR(check_interval, 0644, device_show_int, store_int_with_restart),
	&check_interval
};

static struct dev_ext_attribute dev_attr_ignore_ce = {
	__ATTR(ignore_ce, 0644, device_show_bool, set_ignore_ce),
	&mca_cfg.ignore_ce
};

static struct dev_ext_attribute dev_attr_cmci_disabled = {
	__ATTR(cmci_disabled, 0644, device_show_bool, set_cmci_disabled),
	&mca_cfg.cmci_disabled
};

static struct device_attribute *mce_device_attrs[] = {
	&dev_attr_tolerant.attr,
	&dev_attr_check_interval.attr,
#ifdef CONFIG_X86_MCELOG_LEGACY
	&dev_attr_trigger,
#endif
	&dev_attr_monarch_timeout.attr,
	&dev_attr_dont_log_ce.attr,
	&dev_attr_print_all.attr,
	&dev_attr_ignore_ce.attr,
	&dev_attr_cmci_disabled.attr,
	NULL
};

static cpumask_var_t mce_device_initialized;

static void mce_device_release(struct device *dev)
{
	kfree(dev);
}

/* Per CPU device init. All of the CPUs still share the same bank device: */
static int mce_device_create(unsigned int cpu)
{
	struct device *dev;
	int err;
	int i, j;

	if (!mce_available(&boot_cpu_data))
		return -EIO;

	dev = per_cpu(mce_device, cpu);
	if (dev)
		return 0;

	dev = kzalloc(sizeof(*dev), GFP_KERNEL);
	if (!dev)
		return -ENOMEM;
	dev->id  = cpu;
	dev->bus = &mce_subsys;
	dev->release = &mce_device_release;

	err = device_register(dev);
	if (err) {
		put_device(dev);
		return err;
	}

	for (i = 0; mce_device_attrs[i]; i++) {
		err = device_create_file(dev, mce_device_attrs[i]);
		if (err)
			goto error;
	}
	for (j = 0; j < per_cpu(mce_num_banks, cpu); j++) {
		err = device_create_file(dev, &mce_bank_devs[j].attr);
		if (err)
			goto error2;
	}
	cpumask_set_cpu(cpu, mce_device_initialized);
	per_cpu(mce_device, cpu) = dev;

	return 0;
error2:
	while (--j >= 0)
		device_remove_file(dev, &mce_bank_devs[j].attr);
error:
	while (--i >= 0)
		device_remove_file(dev, mce_device_attrs[i]);

	device_unregister(dev);

	return err;
}

static void mce_device_remove(unsigned int cpu)
{
	struct device *dev = per_cpu(mce_device, cpu);
	int i;

	if (!cpumask_test_cpu(cpu, mce_device_initialized))
		return;

	for (i = 0; mce_device_attrs[i]; i++)
		device_remove_file(dev, mce_device_attrs[i]);

	for (i = 0; i < per_cpu(mce_num_banks, cpu); i++)
		device_remove_file(dev, &mce_bank_devs[i].attr);

	device_unregister(dev);
	cpumask_clear_cpu(cpu, mce_device_initialized);
	per_cpu(mce_device, cpu) = NULL;
}

/* Make sure there are no machine checks on offlined CPUs. */
static void mce_disable_cpu(void)
{
	if (!mce_available(raw_cpu_ptr(&cpu_info)))
		return;

	if (!cpuhp_tasks_frozen)
		cmci_clear();

	vendor_disable_error_reporting();
}

static void mce_reenable_cpu(void)
{
	struct mce_bank *mce_banks = this_cpu_ptr(mce_banks_array);
	int i;

	if (!mce_available(raw_cpu_ptr(&cpu_info)))
		return;

	if (!cpuhp_tasks_frozen)
		cmci_reenable();
	for (i = 0; i < this_cpu_read(mce_num_banks); i++) {
		struct mce_bank *b = &mce_banks[i];

		if (b->init)
			wrmsrl(msr_ops.ctl(i), b->ctl);
	}
}

static int mce_cpu_dead(unsigned int cpu)
{
	mce_intel_hcpu_update(cpu);

	/* intentionally ignoring frozen here */
	if (!cpuhp_tasks_frozen)
		cmci_rediscover();
	return 0;
}

static int mce_cpu_online(unsigned int cpu)
{
	struct timer_list *t = this_cpu_ptr(&mce_timer);
	int ret;

	mce_device_create(cpu);

	ret = mce_threshold_create_device(cpu);
	if (ret) {
		mce_device_remove(cpu);
		return ret;
	}
	mce_reenable_cpu();
	mce_start_timer(t);
	return 0;
}

static int mce_cpu_pre_down(unsigned int cpu)
{
	struct timer_list *t = this_cpu_ptr(&mce_timer);

	mce_disable_cpu();
	del_timer_sync(t);
	mce_threshold_remove_device(cpu);
	mce_device_remove(cpu);
	return 0;
}

static __init void mce_init_banks(void)
{
	int i;

	for (i = 0; i < MAX_NR_BANKS; i++) {
		struct mce_bank_dev *b = &mce_bank_devs[i];
		struct device_attribute *a = &b->attr;

		b->bank = i;

		sysfs_attr_init(&a->attr);
		a->attr.name	= b->attrname;
		snprintf(b->attrname, ATTR_LEN, "bank%d", i);

		a->attr.mode	= 0644;
		a->show		= show_bank;
		a->store	= set_bank;
	}
}

/*
 * When running on XEN, this initcall is ordered against the XEN mcelog
 * initcall:
 *
 *   device_initcall(xen_late_init_mcelog);
 *   device_initcall_sync(mcheck_init_device);
 */
static __init int mcheck_init_device(void)
{
	int err;

	/*
	 * Check if we have a spare virtual bit. This will only become
	 * a problem if/when we move beyond 5-level page tables.
	 */
	MAYBE_BUILD_BUG_ON(__VIRTUAL_MASK_SHIFT >= 63);

	if (!mce_available(&boot_cpu_data)) {
		err = -EIO;
		goto err_out;
	}

	if (!zalloc_cpumask_var(&mce_device_initialized, GFP_KERNEL)) {
		err = -ENOMEM;
		goto err_out;
	}

	mce_init_banks();

	err = subsys_system_register(&mce_subsys, NULL);
	if (err)
		goto err_out_mem;

	err = cpuhp_setup_state(CPUHP_X86_MCE_DEAD, "x86/mce:dead", NULL,
				mce_cpu_dead);
	if (err)
		goto err_out_mem;

	/*
	 * Invokes mce_cpu_online() on all CPUs which are online when
	 * the state is installed.
	 */
	err = cpuhp_setup_state(CPUHP_AP_ONLINE_DYN, "x86/mce:online",
				mce_cpu_online, mce_cpu_pre_down);
	if (err < 0)
		goto err_out_online;

	register_syscore_ops(&mce_syscore_ops);

	return 0;

err_out_online:
	cpuhp_remove_state(CPUHP_X86_MCE_DEAD);

err_out_mem:
	free_cpumask_var(mce_device_initialized);

err_out:
	pr_err("Unable to init MCE device (rc: %d)\n", err);

	return err;
}
device_initcall_sync(mcheck_init_device);

/*
 * Old style boot options parsing. Only for compatibility.
 */
static int __init mcheck_disable(char *str)
{
	mca_cfg.disabled = 1;
	return 1;
}
__setup("nomce", mcheck_disable);

#ifdef CONFIG_DEBUG_FS
struct dentry *mce_get_debugfs_dir(void)
{
	static struct dentry *dmce;

	if (!dmce)
		dmce = debugfs_create_dir("mce", NULL);

	return dmce;
}

static void mce_reset(void)
{
	cpu_missing = 0;
	atomic_set(&mce_fake_panicked, 0);
	atomic_set(&mce_executing, 0);
	atomic_set(&mce_callin, 0);
	atomic_set(&global_nwo, 0);
}

static int fake_panic_get(void *data, u64 *val)
{
	*val = fake_panic;
	return 0;
}

static int fake_panic_set(void *data, u64 val)
{
	mce_reset();
	fake_panic = val;
	return 0;
}

DEFINE_DEBUGFS_ATTRIBUTE(fake_panic_fops, fake_panic_get, fake_panic_set,
			 "%llu\n");

static void __init mcheck_debugfs_init(void)
{
	struct dentry *dmce;

	dmce = mce_get_debugfs_dir();
	debugfs_create_file_unsafe("fake_panic", 0444, dmce, NULL,
				   &fake_panic_fops);
}
#else
static void __init mcheck_debugfs_init(void) { }
#endif

DEFINE_STATIC_KEY_FALSE(mcsafe_key);
EXPORT_SYMBOL_GPL(mcsafe_key);

static int __init mcheck_late_init(void)
{
	if (mca_cfg.recovery)
		static_branch_inc(&mcsafe_key);

	mcheck_debugfs_init();

	/*
	 * Flush out everything that has been logged during early boot, now that
	 * everything has been initialized (workqueues, decoders, ...).
	 */
	mce_schedule_work();

	return 0;
}
late_initcall(mcheck_late_init);<|MERGE_RESOLUTION|>--- conflicted
+++ resolved
@@ -1337,7 +1337,6 @@
 			current->mce_kill_me.func = kill_me_now;
 		task_work_add(current, &current->mce_kill_me, true);
 	} else {
-<<<<<<< HEAD
 		/*
 		 * Handle an MCE which has happened in kernel space but from
 		 * which the kernel can recover: ex_has_fault_handler() has
@@ -1348,13 +1347,9 @@
 		 * proper one.
 		 */
 		if (m.kflags & MCE_IN_KERNEL_RECOV) {
-			if (!fixup_exception(regs, X86_TRAP_MC, error_code, 0))
+			if (!fixup_exception(regs, X86_TRAP_MC, 0, 0))
 				mce_panic("Failed kernel mode recovery", &m, msg);
 		}
-=======
-		if (!fixup_exception(regs, X86_TRAP_MC, 0, 0))
-			mce_panic("Failed kernel mode recovery", &m, msg);
->>>>>>> f0178fc0
 	}
 }
 EXPORT_SYMBOL_GPL(do_machine_check);
